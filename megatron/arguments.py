# Copyright (c) 2022, NVIDIA CORPORATION. All rights reserved.

"""Megatron arguments."""

import argparse
import os

import torch

def parse_args(extra_args_provider=None, ignore_unknown_args=False):
    """Parse all arguments."""
    parser = argparse.ArgumentParser(description='Megatron-LM Arguments',
                                     allow_abbrev=False)

    # Standard arguments.
    parser = _add_network_size_args(parser)
    parser = _add_regularization_args(parser)
    parser = _add_training_args(parser)
    parser = _add_initialization_args(parser)
    parser = _add_learning_rate_args(parser)
    parser = _add_checkpointing_args(parser)
    parser = _add_mixed_precision_args(parser)
    parser = _add_distributed_args(parser)
    parser = _add_validation_args(parser)
    parser = _add_data_args(parser)
    parser = _add_autoresume_args(parser)
    parser = _add_biencoder_args(parser)
    parser = _add_vision_args(parser)
    parser = _add_logging_args(parser)
    parser = _add_inference_args(parser)
    parser = _add_transformer_engine_args(parser)

    # Custom arguments.
    if extra_args_provider is not None:
        parser = extra_args_provider(parser)

    # Parse.
    if ignore_unknown_args:
        args, _ = parser.parse_known_args()
    else:
        args = parser.parse_args()

    # Args from environment
    args.rank = int(os.getenv('RANK', '0'))
    args.world_size = int(os.getenv("WORLD_SIZE", '1'))
        
    return args

def validate_args(args, defaults={}):
    # Tensor model parallel size.
    args.tensor_model_parallel_size = min(
        args.tensor_model_parallel_size, args.world_size)
    assert args.world_size % args.tensor_model_parallel_size == 0, 'world size'\
        ' ({}) is not divisible by tensor model parallel size ({})'.format(
            args.world_size, args.tensor_model_parallel_size)
    # Pipeline model parallel size.
    args.pipeline_model_parallel_size = min(
        args.pipeline_model_parallel_size,
        (args.world_size // args.tensor_model_parallel_size))
    args.transformer_pipeline_model_parallel_size = (
        args.pipeline_model_parallel_size - 1
        if args.standalone_embedding_stage else
        args.pipeline_model_parallel_size
    )
    # Checks.
    model_parallel_size = args.pipeline_model_parallel_size * \
                          args.tensor_model_parallel_size
    assert args.world_size % model_parallel_size == 0, 'world size is not'\
        ' divisible by tensor parallel size ({}) times pipeline parallel ' \
        'size ({})'.format(args.world_size, args.tensor_model_parallel_size,
                           args.pipeline_model_parallel_size)
    args.data_parallel_size = args.world_size // model_parallel_size
    if args.rank == 0:
        print('using world size: {}, data-parallel-size: {}, '
              'tensor-model-parallel size: {}, '
              'pipeline-model-parallel size: {} '.format(
                  args.world_size, args.data_parallel_size,
                  args.tensor_model_parallel_size,
                  args.pipeline_model_parallel_size), flush=True)
    if args.pipeline_model_parallel_size > 1:
        if args.pipeline_model_parallel_split_rank is not None:
            assert args.pipeline_model_parallel_split_rank < \
                    args.pipeline_model_parallel_size, 'split rank needs'\
                    ' to be less than pipeline model parallel size ({})'.format(
                            args.pipeline_model_parallel_size)

    # Deprecated arguments
    assert args.batch_size is None, '--batch-size argument is no longer ' \
        'valid, use --micro-batch-size instead'
    del args.batch_size
    assert args.warmup is None, '--warmup argument is no longer valid, use ' \
        '--lr-warmup-fraction instead'
    del args.warmup
    assert args.model_parallel_size is None, '--model-parallel-size is no ' \
        'longer valid, use --tensor-model-parallel-size instead'
    del args.model_parallel_size

    if args.checkpoint_activations:
        args.recompute_granularity = 'full'
        args.recompute_method = 'uniform'
        if args.rank == 0:
            print('--checkpoint-activations is no longer valid, '
                  'use --recompute-granularity and --recompute-method  instead. '
                  'Defaulting to recompute-granularity=full and recompute-method=uniform.')
    del args.checkpoint_activations

    if args.recompute_activations:
        args.recompute_granularity = 'selective'
    del args.recompute_activations

    # Set input defaults.
    for key in defaults:
        # For default to be valid, it should not be provided in the
        # arguments that are passed to the program. We check this by
        # ensuring the arg is set to None.
        if getattr(args, key) is not None:
            if args.rank == 0:
                print('WARNING: overriding default arguments for {key}:{v} \
                       with {key}:{v2}'.format(key=key, v=defaults[key],
                                               v2=getattr(args, key)),
                                               flush=True)
        else:
            setattr(args, key, defaults[key])

    # Batch size.
    assert args.micro_batch_size is not None
    assert args.micro_batch_size > 0
    if args.global_batch_size is None:
        args.global_batch_size = args.micro_batch_size * args.data_parallel_size
        if args.rank == 0:
            print('setting global batch size to {}'.format(
                args.global_batch_size), flush=True)
    assert args.global_batch_size > 0
    if args.num_layers_per_virtual_pipeline_stage is not None:
        assert args.pipeline_model_parallel_size > 2, \
            'pipeline-model-parallel size should be greater than 2 with ' \
            'interleaved schedule'
        assert args.num_layers % args.num_layers_per_virtual_pipeline_stage == 0, \
            'number of layers is not divisible by number of layers per virtual ' \
            'pipeline stage'
        args.virtual_pipeline_model_parallel_size = \
            (args.num_layers // args.transformer_pipeline_model_parallel_size) // \
            args.num_layers_per_virtual_pipeline_stage
    else:
        args.virtual_pipeline_model_parallel_size = None

    if args.uniform_microbatching:
        assert args.uniform_microbatching_microbatch_size is not None, \
            'uniform_microbatching_microbatch_size must be specified when ' \
            'uniform_microbatching is set to True'

    # Parameters dtype.
    args.params_dtype = torch.float
    if args.fp16:
        assert not args.bf16
        args.params_dtype = torch.half
    if args.bf16:
        assert not args.fp16
        args.params_dtype = torch.bfloat16
        # bfloat16 requires gradient accumulation and all-reduce to
        # be done in fp32.
        if not args.accumulate_allreduce_grads_in_fp32:
            args.accumulate_allreduce_grads_in_fp32 = True
            if args.rank == 0:
                print('accumulate and all-reduce gradients in fp32 for '
                      'bfloat16 data type.', flush=True)

    if args.rank == 0:
        print('using {} for parameters ...'.format(args.params_dtype),
              flush=True)

    # If we do accumulation and all-reduces in fp32, we need to have local DDP
    # and we should make sure use-contiguous-buffers-in-local-ddp is not off.
    if args.accumulate_allreduce_grads_in_fp32:
        assert args.DDP_impl == 'local'
        assert args.use_contiguous_buffers_in_local_ddp

    # If we use the distributed optimizer, we need to have local DDP
    # and we should make sure use-contiguous-buffers-in-local-ddp is on.
    if args.use_distributed_optimizer:
        assert args.DDP_impl == 'local'
        assert args.use_contiguous_buffers_in_local_ddp

    # For torch DDP, we do not use contiguous buffer
    if args.DDP_impl == 'torch':
        args.use_contiguous_buffers_in_local_ddp = False

    if args.dataloader_type is None:
        args.dataloader_type = 'single'
    
    if args.pack_dataset:
        assert args.dataloader_type == 'ordered', \
            'pack dataset is only supported with ordered dataloader'

    if args.dynamic_batchsize:
        assert args.tokens_per_global_batch is not None, \
            'dynamic batch size requires tokens-per-global-batch to be set'

    if args.dynamic_batch_level == 'microbatch':
        assert args.dynamic_batch_profile_path is not None, \
            'dynamic microbatch size requires dynamic-batch-profile-path to be set'

    if args.assume_perfect_batching:
        assert args.dynamic_batchsize, \
            'assume-perfect-batching only works with dynamic batch size'
        assert args.dynamic_batch_level == 'batch', \
            'assume-perfect-batching only works with batch level dynamic batch'
        assert args.perfect_batching_seq_len is not None, \
            'assume-perfect-batching requires perfect-batching-seq-len to be set'

    if args.benchmark_microbatch_execution_time:
        assert args.dynamic_batchsize, \
            'benchmark-microbatch-execution-time only works with dynamic batch size'
        assert args.perfect_batching_seq_len is not None, \
            'benchmark-microbatch-execution-time requires perfect-batching-seq-len to be set'
        args.log_interval = 1

    # Consumed tokens.
    args.consumed_train_samples = 0
    args.consumed_valid_samples = 0

    # Support for variable sequence lengths across batches/microbatches.
    # set it if the dataloader supports generation of variable sequence lengths
    # across batches/microbatches. Due to additional communication overhead
    # during pipeline parallelism, it should not be set if sequence length
    # is constant during training.
    args.variable_seq_lengths = False

    # Iteration-based training.
    if args.train_iters:
        # If we use iteration-based training, make sure the
        # sample-based options are off.
        assert args.train_samples is None, \
            'expected iteration-based training'
        assert args.lr_decay_samples is None, \
            'expected iteration-based learning rate decay'
        assert args.lr_warmup_samples == 0, \
            'expected iteration-based learning rate warmup'
        assert args.rampup_batch_size is None, \
            'expected no batch-size rampup for iteration-based training'
        if args.lr_warmup_fraction is not None:
            assert args.lr_warmup_iters == 0, \
                'can only specify one of lr-warmup-fraction and lr-warmup-iters'

    # Sample-based training.
    if args.train_samples:
        # If we use sample-based training, make sure the
        # iteration-based options are off.
        assert args.train_iters is None, \
            'expected sample-based training'
        assert args.lr_decay_iters is None, \
            'expected sample-based learning rate decay'
        assert args.lr_warmup_iters == 0, \
            'expected sample-based learnig rate warmup'
        if args.lr_warmup_fraction is not None:
            assert args.lr_warmup_samples == 0, \
                'can only specify one of lr-warmup-fraction ' \
                'and lr-warmup-samples'

    if args.num_layers is not None:
        assert args.encoder_num_layers is None, \
            'cannot have both num-layers and encoder-num-layers specified'
        args.encoder_num_layers = args.num_layers
    else:
        assert args.encoder_num_layers is not None, \
            'either num-layers or encoder-num-layers should be specified'
        args.num_layers = args.encoder_num_layers

    # Check required arguments.
    required_args = ['num_layers', 'hidden_size', 'num_attention_heads',
                     'max_position_embeddings']
    for req_arg in required_args:
        _check_arg_is_not_none(args, req_arg)

    # Checks.
    if args.ffn_hidden_size is None:
        args.ffn_hidden_size = 4 * args.hidden_size

    if args.kv_channels is None:
        assert args.hidden_size % args.num_attention_heads == 0
        args.kv_channels = args.hidden_size // args.num_attention_heads

    if args.seq_length is not None:
        assert args.encoder_seq_length is None
        args.encoder_seq_length = args.seq_length
    else:
        assert args.encoder_seq_length is not None
        args.seq_length = args.encoder_seq_length

    if args.seq_length is not None:
        assert args.max_position_embeddings >= args.seq_length
    if args.decoder_seq_length is not None:
        assert args.max_position_embeddings >= args.decoder_seq_length
    if args.lr is not None:
        assert args.min_lr <= args.lr
    if args.save is not None:
        assert args.save_interval is not None
    # Mixed precision checks.
    if args.fp16_lm_cross_entropy:
        assert args.fp16, 'lm cross entropy in fp16 only support in fp16 mode.'
    if args.fp32_residual_connection:
        assert args.fp16 or args.bf16, \
            'residual connection in fp32 only supported when using fp16 or bf16.'

    if args.weight_decay_incr_style == 'constant':
        assert args.start_weight_decay is None
        assert args.end_weight_decay is None
        args.start_weight_decay = args.weight_decay
        args.end_weight_decay = args.weight_decay
    else:
        assert args.start_weight_decay is not None
        assert args.end_weight_decay is not None

    TORCH_MAJOR = int(torch.__version__.split('.')[0])
    TORCH_MINOR = int(torch.__version__.split('.')[1])
    # Persistent fused layer norm.
    if TORCH_MAJOR < 1 or (TORCH_MAJOR == 1 and TORCH_MINOR < 11):
        args.no_persist_layer_norm = True
        if args.rank == 0:
            print('Persistent fused layer norm kernel is supported from '
                  'pytorch v1.11 (nvidia pytorch container paired with v1.11). '
                  'Defaulting to no_persist_layer_norm=True')

    # Activation recomputing.
    if args.distribute_saved_activations:
        assert args.tensor_model_parallel_size > 1, 'can distribute ' \
            'recomputed activations only across tensor model ' \
            'parallel groups'
        assert args.recompute_granularity == 'full', \
            'distributed recompute activations is only '\
            'application to full recompute granularity'
        assert args.recompute_method is not None, \
            'for distributed recompute activations to work you '\
            'need to use a recompute method '
        assert TORCH_MAJOR >= 1 and TORCH_MINOR >= 10, \
            'distributed recompute activations are supported for pytorch ' \
            'v1.10 and above (Nvidia Pytorch container >= 21.07). Current ' \
            'pytorch version is v%s.%s.' % (TORCH_MAJOR, TORCH_MINOR)

    # Tranformer-Engine/FP8 related checking
    if args.fp8_e4m3 or args.fp8_hybrid:
        assert args.transformer_impl == 'transformer_engine', \
            'transformer-engine required for fp8 training and inference'

    assert not (args.fp8_e4m3 and args.fp8_hybrid), \
        'cannot train with both fp8 e4m3 and hybrid formatting'

    if args.fp16:
        assert args.transformer_impl == 'local', \
            'transformer-engine not yet approved for fp16 training and inference'

    if args.recompute_granularity == 'selective':
        assert args.recompute_method is None, \
            'recompute method is not yet supported for ' \
            'selective recomputing granularity'

    # disable sequence parallelism when tp=1
    # to avoid change in numerics when
    # sequence_parallelism is enabled.
    if args.tensor_model_parallel_size == 1:
        args.sequence_parallel = False

    # disable async_tensor_model_parallel_allreduce when
    # model parallel memory optimization is enabled
    if args.sequence_parallel:
        args.async_tensor_model_parallel_allreduce = False

<<<<<<< HEAD
    if args.seq_len_buckets is not None:
        try:
            args.seq_len_buckets = [int(x) for x in args.seq_len_buckets.split(',')]
        except:
            raise ValueError('seq_len_buckets must be a comma separated list of integers')
=======

    if os.environ.get('CUDA_DEVICE_MAX_CONNECTIONS') != "1":
        if args.sequence_parallel:
            raise RuntimeError(
                "Using sequence parallelism requires setting the environment variable "
                "CUDA_DEVICE_MAX_CONNECTIONS to 1")
        if args.async_tensor_model_parallel_allreduce:
            raise RuntimeError(
                "Using async gradient all reduce requires setting the environment "
                "variable CUDA_DEVICE_MAX_CONNECTIONS to 1")

>>>>>>> 285068c8

    _print_args(args)
    return args


def _print_args(args):
    """Print arguments."""
    if args.rank == 0:
        print('------------------------ arguments ------------------------',
              flush=True)
        str_list = []
        for arg in vars(args):
            dots = '.' * (48 - len(arg))
            str_list.append('  {} {} {}'.format(arg, dots, getattr(args, arg)))
        for arg in sorted(str_list, key=lambda x: x.lower()):
            print(arg, flush=True)
        print('-------------------- end of arguments ---------------------',
              flush=True)


def _check_arg_is_not_none(args, arg):
    assert getattr(args, arg) is not None, '{} argument is None'.format(arg)


def _add_transformer_engine_args(parser):
    group = parser.add_argument_group(title='Transformer-Engine')

    group.add_argument('--fp8-e4m3', action='store_true',
                        help='E4M3 TransformerLayer', dest='fp8_e4m3')
    group.add_argument('--fp8-hybrid', action='store_true',
                        help='Hybrid FP8 TransformerLayer', dest='fp8_hybrid')
    group.add_argument('--no-fp8-wgrad', action='store_false',
                        help='Execute wgrad in higher precision even for FP8 runs', dest='fp8_wgrad')
    group.add_argument('--fp8-margin', type=int, default=0,
                        help='Scaling margin for fp8', dest='fp8_margin')
    group.add_argument('--fp8-interval', type=int, default=1,
                        help='Scaling update interval for fp8', dest='fp8_interval')
    group.add_argument('--transformer-impl', default='local',
                       choices=['local', 'transformer_engine'],
                       help='Which Transformer implementation to use.',
                       dest='transformer_impl')
    group.add_argument('--fp8-amax-history-len', type=int, default=1,
                        help='Number of steps for which amax history is recorded per tensor',
                        dest='fp8_amax_history_len')
    group.add_argument('--fp8-amax-compute-algo', default='most_recent',
                       choices=['most_recent', 'max'],
                       help='Algorithm for computing amax from history',
                       dest='fp8_amax_compute_algo')

    return parser

def _add_inference_args(parser):
    group = parser.add_argument_group(title='inference')

    group.add_argument('--inference-batch-times-seqlen-threshold',
                       type=int, default=512,
                       help='During inference, if batch-size times '
                       'sequence-length is smaller than this threshold '
                       'then we will not use pipelining, otherwise we will.')
    
    group.add_argument('--max-tokens-to-oom',
                       type=int, default=12000,
                       help='Maximum number of tokens during inference'
                       'tokens here is # in prompt + # to generate'
                       'Allows us to throw an error before OOM crashes server')
    return parser

    
def _add_network_size_args(parser):
    group = parser.add_argument_group(title='network size')

    group.add_argument('--num-layers', type=int, default=None,
                       help='Number of transformer layers.')
    group.add_argument('--encoder-num-layers', type=int, default=None,
                       help='Number of encoder transformer layers.')
    group.add_argument('--decoder-num-layers', type=int, default=None,
                       help='Number of decoder transformer layers.')
    group.add_argument('--hidden-size', type=int, default=None,
                       help='Tansformer hidden size.')
    group.add_argument('--ffn-hidden-size', type=int, default=None,
                       help='Transformer Feed-Forward Network hidden size. '
                       'This is set to 4*hidden-size if not provided')
    group.add_argument('--num-attention-heads', type=int, default=None,
                       help='Number of transformer attention heads.')
    group.add_argument('--kv-channels', type=int, default=None,
                       help='Projection weights dimension in multi-head '
                       'attention. This is set to '
                       '   args.hidden_size // args.num_attention_heads '
                       'if not provided.')
    group.add_argument('--max-position-embeddings', type=int, default=None,
                       help='Maximum number of position embeddings to use. '
                       'This is the size of position embedding.')
    group.add_argument('--make-vocab-size-divisible-by', type=int, default=128,
                       help='Pad the vocab size to be divisible by this value.'
                       'This is added for computational efficieny reasons.')
    group.add_argument('--layernorm-epsilon', type=float, default=1e-5,
                       help='Layer norm epsilon.')
    group.add_argument('--apply-residual-connection-post-layernorm',
                       action='store_true',
                       help='If set, use original BERT residula connection '
                       'ordering.')
    group.add_argument('--openai-gelu', action='store_true',
                       help='Use OpenAIs GeLU implementation. This option'
                       'should not be used unless for backward compatibility'
                       'reasons.')
    group.add_argument('--onnx-safe', type=bool, required=False,
                       help='Use workarounds for known problems with '
                       'Torch ONNX exporter')
    group.add_argument('--bert-no-binary-head', action='store_false',
                       help='Disable BERT binary head.',
                       dest='bert_binary_head')
    group.add_argument('--num-experts', type=int, default=None,
                       help='Number of Experts in Switch Transformer (None means no Switch)')
    return parser


def _add_logging_args(parser):
    group = parser.add_argument_group(title='logging')

    group.add_argument('--log-params-norm', action='store_true',
                       help='If set, calculate and log parameters norm.')
    group.add_argument('--log-num-zeros-in-grad', action='store_true',
                       help='If set, calculate and log the number of zeros in gradient.')
    group.add_argument('--timing-log-level', type=int,
                       default=0, choices=range(0,3),
                       help='Granularity level to measure and report timing. '
                       '   0: report only iteration time and make sure timing '
                       '      does not introduce extra overhead.'
                       '   1: report timing for operations that are executed '
                       '      very limited times (basically once) during '
                       '      each iteration (such as gradient all-reduce) '
                       '   2: report timing for operations that migh be '
                       '      executed numerous times during each iteration. '
                       'Note that setting the level to 1 or 2 might '
                       'cause increase in iteration time.')
    group.add_argument('--no-barrier-with-level-1-timing', action='store_false',
                       help='If not set, use barrier with level 1 time '
                       'measurements. Note that this is up to the user '
                       'to make sure calling barrier with their timers '
                       'will not result in hangs. This can happen if for '
                       'example the user adds a level 1 timer that is not '
                       'called by all ranks.',
                       dest='barrier_with_L1_time')
    group.add_argument('--timing-log-option', type=str, default='minmax',
                       choices=['max', 'minmax', 'all'],
                       help='Options for logging timing:'
                       '  max: report the max timing across all ranks'
                       '  minmax: report min and max timings across all ranks'
                       '  all: report timings of all ranks.')
    group.add_argument('--tensorboard-log-interval', type=int, default=1,
                       help='Report to tensorboard interval.')
    group.add_argument('--tensorboard-queue-size', type=int, default=1000,
                       help='Size of the tensorboard queue for pending events '
                       'and summaries before one of the ‘add’ calls forces a '
                       'flush to disk.')
    group.add_argument('--log-timers-to-tensorboard', action='store_true',
                       help='If set, write timers to tensorboard.')
    group.add_argument('--log-batch-size-to-tensorboard', action='store_true',
                       help='If set, write batch-size to tensorboard.')
    group.add_argument('--no-log-learnig-rate-to-tensorboard',
                       action='store_false',
                       help='Disable learning rate logging to tensorboard.',
                       dest='log_learning_rate_to_tensorboard')
    group.add_argument('--no-log-loss-scale-to-tensorboard',
                       action='store_false',
                       help='Disable loss-scale logging to tensorboard.',
                       dest='log_loss_scale_to_tensorboard')
    group.add_argument('--log-validation-ppl-to-tensorboard',
                       action='store_true',
                       help='If set, write validation perplexity to '
                       'tensorboard.')
    group.add_argument('--log-memory-to-tensorboard',
                       action='store_true',
                       help='Enable memory logging to tensorboard.')
    group.add_argument('--log-world-size-to-tensorboard',
                       action='store_true',
                       help='Enable world size logging to tensorboard.')

    return parser


def _add_regularization_args(parser):
    group = parser.add_argument_group(title='regularization')

    group.add_argument('--attention-dropout', type=float, default=0.1,
                       help='Post attention dropout probability.')
    group.add_argument('--hidden-dropout', type=float, default=0.1,
                       help='Dropout probability for hidden state transformer.')
    group.add_argument('--weight-decay', type=float, default=0.01,
                       help='Weight decay coefficient for L2 regularization.')
    group.add_argument('--start-weight-decay', type=float,
                       help='Initial weight decay coefficient for L2 regularization.')
    group.add_argument('--end-weight-decay', type=float,
                       help='End of run weight decay coefficient for L2 regularization.')
    group.add_argument('--weight-decay-incr-style', type=str, default='constant',
                       choices=['constant', 'linear', 'cosine'],
                       help='Weight decay increment function.')
    group.add_argument('--clip-grad', type=float, default=1.0,
                       help='Gradient clipping based on global L2 norm.')
    group.add_argument('--adam-beta1', type=float, default=0.9,
                       help='First coefficient for computing running averages '
                       'of gradient and its square')
    group.add_argument('--adam-beta2', type=float, default=0.999,
                       help='Second coefficient for computing running averages '
                       'of gradient and its square')
    group.add_argument('--adam-eps', type=float, default=1e-08,
                       help='Term added to the denominator to improve'
                       'numerical stability')
    group.add_argument('--sgd-momentum', type=float, default=0.9,
                       help='Momentum factor for sgd')

    return parser


def _add_training_args(parser):
    group = parser.add_argument_group(title='training')

    group.add_argument('--micro-batch-size', type=int, default=None,
                       help='Batch size per model instance (local batch size). '
                       'Global batch size is local batch size times data '
                       'parallel size times number of micro batches.')
    group.add_argument('--batch-size', type=int, default=None,
                       help='Old batch size parameter, do not use. '
                       'Use --micro-batch-size instead')
    group.add_argument('--global-batch-size', type=int, default=None,
                       help='Training batch size. If set, it should be a '
                       'multiple of micro-batch-size times data-parallel-size. '
                       'If this value is None, then '
                       'use micro-batch-size * data-parallel-size as the '
                       'global batch size. This choice will result in 1 for '
                       'number of micro-batches.')
    group.add_argument('--rampup-batch-size', nargs='*', default=None,
                       help='Batch size ramp up with the following values:'
                       '  --rampup-batch-size <start batch size> '
                       '                      <batch size incerement> '
                       '                      <ramp-up samples> '
                       'For example:'
                       '   --rampup-batch-size 16 8 300000 \ '
                       '   --global-batch-size 1024'
                       'will start with global batch size 16 and over '
                       ' (1024 - 16) / 8 = 126 intervals will increase'
                       'the batch size linearly to 1024. In each interval'
                       'we will use approximately 300000 / 126 = 2380 samples.')
    group.add_argument('--recompute-activations', action='store_true',
                       help='recompute activation to allow for training '
                       'with larger models, sequences, and batch sizes.')
    group.add_argument('--recompute-granularity', type=str, default=None,
                       choices=['full', 'selective'],
                       help='Checkpoint activations to allow for training '
                       'with larger models, sequences, and batch sizes. '
                       'It is supported at two granularities 1) full: '
                       'whole transformer layer is recomputed, '
                       '2) selective: core attention part of the transformer '
                       'layer is recomputed.')
    group.add_argument('--distribute-saved-activations',
                       action='store_true',
                       help='If set, distribute recomputed activations '
                       'across model parallel group.')
    group.add_argument('--recompute-method', type=str, default=None,
                       choices=['uniform', 'block'],
                       help='1) uniform: uniformly divide the total number of '
                       'Transformer layers and recompute the input activation of '
                       'each divided chunk at specified granularity, '
                       '2) recompute the input activations of only a set number of '
                       'individual Transformer layers per pipeline stage and do the '
                       'rest without any recomputing at specified granularity'
                       'default) do not apply activations recompute to any layers')
    group.add_argument('--recompute-num-layers', type=int, default=1,
                       help='1) uniform: the number of Transformer layers in each '
                       'uniformly divided recompute unit, '
                       '2) block: the number of individual Transformer layers '
                       'to recompute within each pipeline stage.')

    # deprecated
    group.add_argument('--checkpoint-activations', action='store_true',
                       help='Checkpoint activation to allow for training '
                       'with larger models, sequences, and batch sizes.')
    group.add_argument('--train-iters', type=int, default=None,
                       help='Total number of iterations to train over all '
                       'training runs. Note that either train-iters or '
                       'train-samples should be provided.')
    group.add_argument('--train-epochs', type=int, default=None,
                       help='Total number of iterations to train over all '
                       'training runs. Note that either train-iters or '
                       'train-samples should be provided.')
    group.add_argument('--train-samples', type=int, default=None,
                       help='Total number of samples to train over all '
                       'training runs. Note that either train-iters or '
                       'train-samples should be provided.')
    group.add_argument('--log-interval', type=int, default=100,
                       help='Report loss and timing interval.')
    group.add_argument('--exit-interval', type=int, default=None,
                       help='Exit the program after the iteration is divisible '
                       'by this value.')
    group.add_argument('--exit-duration-in-mins', type=int, default=None,
                       help='Exit the program after this many minutes.')
    group.add_argument('--exit-signal-handler', action='store_true',
                       help='Dynamically save the checkpoint and shutdown the '
                       'training if SIGTERM is received')
    group.add_argument('--tensorboard-dir', type=str, default=None,
                       help='Write TensorBoard logs to this directory.')
    group.add_argument('--no-masked-softmax-fusion',
                       action='store_false',
                       help='Disable fusion of query_key_value scaling, '
                       'masking, and softmax.',
                       dest='masked_softmax_fusion')
    group.add_argument('--no-bias-gelu-fusion', action='store_false',
                       help='Disable bias and gelu fusion.',
                       dest='bias_gelu_fusion')
    group.add_argument('--no-bias-dropout-fusion', action='store_false',
                       help='Disable bias and dropout fusion.',
                       dest='bias_dropout_fusion')
    group.add_argument('--use-flash-attn', action='store_true',
                       help='use FlashAttention implementation of attention. '
                       'https://arxiv.org/abs/2205.14135')
    group.add_argument('--optimizer', type=str, default='adam',
                       choices=['adam', 'sgd'],
                       help='Optimizer function')
    group.add_argument('--dataloader-type', type=str, default=None,
                       choices=['single', 'cyclic', 'ordered'],
                       help='Single pass vs multiple pass data loader')
    group.add_argument('--sort-dataset', action='store_true',
                       help='Sort the dataset by sequence length')
    group.add_argument('--pack-dataset', action='store_true',
                        help='Pack multiple samples in to a single sequence.')
    group.add_argument('--benchmark-microbatch-execution-time', action='store_true',
                       help='Benchmark microbatch execution time.')
    group.add_argument('--benchmark-microbatch-iters', type=int, default=50,
                       help='Benchmark microbatch execution time.')
    group.add_argument('--dynamic-batchsize', action="store_true",
                       help='Use dynamic batch size for training')
    group.add_argument('--dynamic-batch-level', type=str, default='batch',
                       choices=['batch', 'microbatch'],
                       help='Dynamic batch size level (batch or microbatch)')
    group.add_argument('--dynamic-batch-profile-path', type=str,
                       help='Path to dynamic batch size profile (required if dynamic batch level is microbatch')
    group.add_argument('--dynamic-batch-min-efficiency', type=float, default=0.8,
                       help='Minimum computation efficiency of microbatches. Used to determine the dynamic micro batch size.')
    group.add_argument('--mb-stats-dump-prefix', type=str, default="./mb_stats",
                       help='Prefix for dumping microbatch stats. Used for debugging.')
    group.add_argument('--profile-with-nsys', action="store_true",
                       help='Turn on cudaProfiler flags for nsys profiling')
    group.add_argument('--abort-after-batch-generation', action="store_true",
                       help='Abort after generating the batch profile. Used for debugging.')
    group.add_argument('--preprocess-workers', type=int, default=128,
                       help='Number of workers to use for calculating microbatch assignment.')
    group.add_argument('--tokens-per-global-batch', type=int,
                        help='Number of tokens per global batch if dynamic batching is enabled')
    group.add_argument('--assume-perfect-batching', action="store_true",
                       help='Assume perfect batching for dynamic batch size, only used to get theoretical throughput upper bound')
    group.add_argument('--perfect-batching-seq-len', type=int,
                       help='The sequence length to use when assuming perfect batching.'
                            'Different from the actual sequence length used for training,'
                            'this will not affect the total number of tokens in a epoch.')
    group.add_argument('--uniform-microbatching', action='store_true',
                       help='Make sure all microbatches have the same size in a minibatch.')
    group.add_argument('--uniform-microbatching-microbatch-size', type=int,
                        help='The microbatch size to use when uniform microbatching is enabled.')
    group.add_argument('--memory-model', type=str, default='fixed',
                       choices=['fixed', 'plopt', 'product'],
                       help='The memory model used to determine the microbatch size')
    group.add_argument('--seq-len-buckets', type=str, default=None,
                       help="Candidate sequence lengths for dynamic batch size")
    group.add_argument('--per-iter-time-log-path', type=str, default=None,
                        help='Path to log per iteration time')
    group.add_argument('--interleaved', action="store_true",
                        help="Interleave layer placement.")
    group.add_argument('--max-truncation-factor', type=float, default=0.05,
                       help="When grouping samples by sequence length, samples with seq length "
                          "within max_truncation_factor of the previous bucket may be truncated "
                          "to the previous bucket's sequence length to avoid excessive padding.")
    group.add_argument('--min-truncation-seq-len', type=int, default=512,
                       help="Sequence lengths shorter than this value will not be truncated.")
    group.add_argument('--no-async-tensor-model-parallel-allreduce',
                       action='store_false',
                       help='Disable asynchronous execution of '
                       'tensor-model-parallel all-reduce with weight '
                       'gradient compuation of a column-linear layer.',
                       dest='async_tensor_model_parallel_allreduce')
    group.add_argument('--no-persist-layer-norm', action='store_true',
                       help='Disable using persistent fused layer norm kernel. '
                       'This kernel supports only a set of hidden sizes. Please '
                       'check persist_ln_hidden_sizes if your hidden '
                       'size is supported.')
    group.add_argument('--sequence-parallel', action='store_true',
                       help='Enable sequence parallel optimization.')
    group.add_argument('--no-gradient-accumulation-fusion',
                       action='store_false',
                       help='Disable fusing gradient accumulation to weight '
                       'gradient computation of linear layers',
                       dest='gradient_accumulation_fusion')
    group.add_argument('--microbenchmark-save-path', type=str, help='Path to save microbenchmark results')
    return parser


def _add_initialization_args(parser):
    group = parser.add_argument_group(title='initialization')

    group.add_argument('--seed', type=int, default=1234,
                       help='Random seed used for python, numpy, '
                       'pytorch, and cuda.')
    group.add_argument('--data-parallel-random-init', action='store_true',
                       help='Enable random initialization of params '
                       'across data parallel ranks')
    group.add_argument('--init-method-std', type=float, default=0.02,
                       help='Standard deviation of the zero mean normal '
                       'distribution used for weight initialization.')
    group.add_argument('--init-method-xavier-uniform', action='store_true',
                       help='Enable Xavier uniform parameter initialization')

    return parser


def _add_learning_rate_args(parser):
    group = parser.add_argument_group(title='learning rate')

    group.add_argument('--lr', type=float, default=None,
                       help='Initial learning rate. Depending on decay style '
                       'and initial warmup, the learing rate at each '
                       'iteration would be different.')
    group.add_argument('--lr-decay-style', type=str, default='linear',
                       choices=['constant', 'linear', 'cosine', 'inverse-square-root'],
                       help='Learning rate decay function.')
    group.add_argument('--lr-decay-iters', type=int, default=None,
                       help='number of iterations to decay learning rate over,'
                       ' If None defaults to `--train-iters`')
    group.add_argument('--lr-decay-samples', type=int, default=None,
                       help='number of samples to decay learning rate over,'
                       ' If None defaults to `--train-samples`')
    group.add_argument('--lr-warmup-fraction', type=float, default=None,
                       help='fraction of lr-warmup-(iters/samples) to use '
                       'for warmup (as a float)')
    group.add_argument('--lr-warmup-iters', type=int, default=0,
                       help='number of iterations to linearly warmup '
                       'learning rate over.')
    group.add_argument('--lr-warmup-samples', type=int, default=0,
                       help='number of samples to linearly warmup '
                       'learning rate over.')
    group.add_argument('--warmup', type=int, default=None,
                       help='Old lr warmup argument, do not use. Use one of the'
                       '--lr-warmup-* arguments above')
    group.add_argument('--min-lr', type=float, default=0.0,
                       help='Minumum value for learning rate. The scheduler'
                       'clip values below this threshold.')
    group.add_argument('--override-opt_param-scheduler', action='store_true',
                       help='Reset the values of the scheduler (learning rate,'
                       'warmup iterations, minimum learning rate, maximum '
                       'number of iterations, and decay style from input '
                       'arguments and ignore values from checkpoints. Note'
                       'that all the above values will be reset.')
    group.add_argument('--use-checkpoint-opt_param-scheduler', action='store_true',
                       help='Use checkpoint to set the values of the scheduler '
                       '(learning rate, warmup iterations, minimum learning '
                       'rate, maximum number of iterations, and decay style '
                       'from checkpoint and ignore input arguments.')

    return parser


def _add_checkpointing_args(parser):
    group = parser.add_argument_group(title='checkpointing')

    group.add_argument('--save', type=str, default=None,
                       help='Output directory to save checkpoints to.')
    group.add_argument('--save-interval', type=int, default=None,
                       help='Number of iterations between checkpoint saves.')
    group.add_argument('--no-save-optim', action='store_true', default=None,
                       help='Do not save current optimizer.')
    group.add_argument('--no-save-rng', action='store_true', default=None,
                       help='Do not save current rng state.')
    group.add_argument('--load', type=str, default=None,
                       help='Directory containing a model checkpoint.')
    group.add_argument('--no-load-optim', action='store_true', default=None,
                       help='Do not load optimizer when loading checkpoint.')
    group.add_argument('--no-load-rng', action='store_true', default=None,
                       help='Do not load rng state when loading checkpoint.')
    group.add_argument('--finetune', action='store_true',
                       help='Load model for finetuning. Do not load optimizer '
                       'or rng state from checkpoint and set iteration to 0. '
                       'Assumed when loading a release checkpoint.')
    group.add_argument('--no-initialization', action='store_false',
                       help='Do not perform initialization when building model, '
                       'can reduce startup time when definitely loading from a '
                       'checkpoint',
                       dest='perform_initialization')
    group.add_argument('--use-checkpoint-args', action='store_true',
                       help='Override any command line arguments with arguments '
                       'from the checkpoint')

    return parser


def _add_mixed_precision_args(parser):
    group = parser.add_argument_group(title='mixed precision')

    group.add_argument('--fp16', action='store_true',
                       help='Run model in fp16 mode.')
    group.add_argument('--bf16', action='store_true',
                       help='Run model in bfloat16 mode.')
    group.add_argument('--loss-scale', type=float, default=None,
                       help='Static loss scaling, positive power of 2 '
                       'values can improve fp16 convergence. If None, dynamic'
                       'loss scaling is used.')
    group.add_argument('--initial-loss-scale', type=float, default=2**32,
                       help='Initial loss-scale for dynamic loss scaling.')
    group.add_argument('--min-loss-scale', type=float, default=1.0,
                       help='Minimum loss scale for dynamic loss scale.')
    group.add_argument('--loss-scale-window', type=float, default=1000,
                       help='Window over which to raise/lower dynamic scale.')
    group.add_argument('--hysteresis', type=int, default=2,
                       help='hysteresis for dynamic loss scaling')
    group.add_argument('--fp32-residual-connection', action='store_true',
                       help='Move residual connections to fp32.')
    group.add_argument('--no-query-key-layer-scaling', action='store_false',
                       help='Do not scale Q * K^T by 1 / layer-number.',
                       dest='apply_query_key_layer_scaling')
    group.add_argument('--attention-softmax-in-fp32', action='store_true',
                       help='Run attention masking and softmax in fp32. '
                       'This flag is ignored unless '
                       '--no-query-key-layer-scaling is specified.')
    group.add_argument('--accumulate-allreduce-grads-in-fp32',
                       action='store_true',
                       help='Gradient accumulation and all-reduce in fp32.')
    group.add_argument('--fp16-lm-cross-entropy', action='store_true',
                       help='Move the cross entropy unreduced loss calculation'
                       'for lm head to fp16.')

    return parser


def _add_distributed_args(parser):
    group = parser.add_argument_group(title='distributed')

    group.add_argument('--tensor-model-parallel-size', type=int, default=1,
                       help='Degree of tensor model parallelism.')
    group.add_argument('--pipeline-model-parallel-size', type=int, default=1,
                       help='Degree of pipeline model parallelism.')
    group.add_argument('--pipeline-model-parallel-split-rank',
                       type=int, default=None,
                       help='Rank where encoder and decoder should be split.')
    group.add_argument('--model-parallel-size', type=int, default=None,
                       help='Old model parallel argument, do not use. Use '
                       '--tensor-model-parallel-size instead.')
    group.add_argument('--num-layers-per-virtual-pipeline-stage', type=int, default=None,
                       help='Number of layers per virtual pipeline stage')
    group.add_argument('--distributed-backend', default='nccl',
                       choices=['nccl', 'gloo'],
                       help='Which backend to use for distributed training.')
    group.add_argument('--DDP-impl', default='local',
                       choices=['local', 'torch'],
                       help='which DistributedDataParallel implementation '
                       'to use.')
    group.add_argument('--no-contiguous-buffers-in-local-ddp',
                       action='store_false', help='If set, dont use '
                       'contiguous buffer in local DDP.',
                       dest='use_contiguous_buffers_in_local_ddp')
    group.add_argument('--no-scatter-gather-tensors-in-pipeline', action='store_false',
                       help='Use scatter/gather to optimize communication of tensors in pipeline',
                       dest='scatter_gather_tensors_in_pipeline')
    group.add_argument('--use-ring-exchange-p2p', action='store_true',
                       default=False, help='If set, use custom-built ring exchange '
                       'for p2p communications. Note that this option will require '
                       'a custom built image that support ring-exchange p2p.')
    group.add_argument('--local_rank', type=int, default=None,
                       help='local rank passed from distributed launcher.')
    group.add_argument('--lazy-mpu-init', type=bool, required=False,
                       help='If set to True, initialize_megatron() '
                       'skips DDP initialization and returns function to '
                       'complete it instead.Also turns on '
                       '--use-cpu-initialization flag. This is for '
                       'external DDP manager.' )
    group.add_argument('--use-cpu-initialization', action='store_true',
                       default=None, help='If set, affine parallel weights '
                       'initialization uses CPU' )
    group.add_argument('--empty-unused-memory-level', default=0, type=int,
                       choices=[0, 1, 2],
                       help='Call torch.cuda.empty_cache() each iteration '
                       '(training and eval), to reduce fragmentation.'
                       '0=off, 1=moderate, 2=aggressive.')
    group.add_argument('--standalone-embedding-stage', action='store_true',
                       default=False, help='If set, *input* embedding layer '
                       'is placed on its own pipeline stage, without any '
                       'transformer layers. (For T5, this flag currently only '
                       'affects the encoder embedding.)')
    group.add_argument('--use-distributed-optimizer', action='store_true',
                       help='Use distributed optimizer.')

    return parser


def _add_validation_args(parser):
    group = parser.add_argument_group(title='validation')

    group.add_argument('--eval-iters', type=int, default=100,
                       help='Number of iterations to run for evaluation'
                       'validation/test for.')
    group.add_argument('--eval-interval', type=int, default=1000,
                       help='Interval between running evaluation on '
                       'validation set.')

    return parser


def _add_data_args(parser):
    group = parser.add_argument_group(title='data and dataloader')

    group.add_argument('--data-path', nargs='*', default=None,
                       help='Path to the training dataset. Accepted format:'
                       '1) a single data path, 2) multiple datasets in the'
                       'form: dataset1-weight dataset1-path dataset2-weight '
<<<<<<< HEAD
                       'dataset2-path ...')
    group.add_argument('--targets-data-path', type=str, default=None,
                       help='Path to targets dataset used for supervised T5')
=======
                       'dataset2-path ... It is used with --split when a '
                       'single dataset used for all three: train, valid '
                       'and test. It is exclusive to the other '
                       '--*-data-path args')
>>>>>>> 285068c8
    group.add_argument('--split', type=str, default='969, 30, 1',
                       help='Comma-separated list of proportions for training,'
                       ' validation, and test split. For example the split '
                       '`90,5,5` will use 90%% of data for training, 5%% for '
                       'validation and 5%% for test.')
    group.add_argument('--train-data-path', nargs='*', default=None,
                       help='Path to the training dataset. Accepted format:'
                       '1) a single data path, 2) multiple datasets in the'
                       'form: dataset1-weight dataset1-path dataset2-weight '
                       'dataset2-path ...')
    group.add_argument('--valid-data-path', nargs='*', default=None,
                       help='Path to the validation dataset. Accepted format:'
                       '1) a single data path, 2) multiple datasets in the'
                       'form: dataset1-weight dataset1-path dataset2-weight '
                       'dataset2-path ...')
    group.add_argument('--test-data-path', nargs='*', default=None,
                       help='Path to the test dataset. Accepted format:'
                       '1) a single data path, 2) multiple datasets in the'
                       'form: dataset1-weight dataset1-path dataset2-weight '
                       'dataset2-path ...')

    group.add_argument('--vocab-file', type=str, default=None,
                       help='Path to the vocab file.')
    group.add_argument('--merge-file', type=str, default=None,
                       help='Path to the BPE merge file.')
    group.add_argument('--vocab-extra-ids', type=int, default=0,
                       help='Number of additional vocabulary tokens. '
                            'They are used for span masking in the T5 model')
    group.add_argument('--seq-length', type=int, default=None,
                       help='Maximum sequence length to process.')
    group.add_argument('--encoder-seq-length', type=int, default=None,
                       help='Maximum encoder sequence length to process.'
                       'This should be exclusive of --seq-length')
    group.add_argument('--decoder-seq-length', type=int, default=None,
                       help="Maximum decoder sequence length to process.")
    group.add_argument('--retriever-seq-length', type=int, default=256,
                       help='Maximum sequence length for the biencoder model '
                       'for retriever')
    group.add_argument('--sample-rate', type=float, default=1.0,
                       help='sample rate for training data. Supposed to be 0 '
                            ' < sample_rate < 1')
    group.add_argument('--mask-prob', type=float, default=0.15,
                       help='Probability of replacing a token with mask.')
    group.add_argument('--short-seq-prob', type=float, default=0.1,
                       help='Probability of producing a short sequence.')
    group.add_argument('--mmap-warmup', action='store_true',
                       help='Warm up mmap files.')
    group.add_argument('--num-workers', type=int, default=2,
                       help="Dataloader number of workers.")
    group.add_argument('--tokenizer-type', type=str,
                       default=None,
                       choices=['BertWordPieceLowerCase',
                                'BertWordPieceCase',
                                'GPT2BPETokenizer',
                                'SentencePieceTokenizer'],
                       help='What type of tokenizer to use.')
    group.add_argument('--tokenizer-model', type=str, default=None,
                       help='Sentencepiece tokenizer model.')
    group.add_argument('--data-impl', type=str, default='infer',
                       choices=['lazy', 'cached', 'mmap', 'infer'],
                       help='Implementation of indexed datasets.')
    group.add_argument('--reset-position-ids', action='store_true',
                       help='Reset posistion ids after end-of-document token.')
    group.add_argument('--reset-attention-mask', action='store_true',
                       help='Reset self attention maske after '
                       'end-of-document token.')
    group.add_argument('--eod-mask-loss', action='store_true',
                       help='Mask loss for the end of document tokens.')

    return parser


def _add_autoresume_args(parser):
    group = parser.add_argument_group(title='autoresume')

    group.add_argument('--adlr-autoresume', action='store_true',
                       help='Enable autoresume on adlr cluster.')
    group.add_argument('--adlr-autoresume-interval', type=int, default=1000,
                       help='Intervals over which check for autoresume'
                       'termination signal')

    return parser


def _add_biencoder_args(parser):
    group = parser.add_argument_group(title='biencoder')

    # network size
    group.add_argument('--ict-head-size', type=int, default=None,
                       help='Size of block embeddings to be used in ICT and '
                        'REALM (paper default: 128)')
    group.add_argument('--biencoder-projection-dim', type=int, default=0,
                       help='Size of projection head used in biencoder (paper'
                        ' default: 128)')
    group.add_argument('--biencoder-shared-query-context-model', action='store_true',
                        help='Whether to share the parameters of the query '
                        'and context models or not')

    # checkpointing
    group.add_argument('--ict-load', type=str, default=None,
                       help='Directory containing an ICTBertModel checkpoint')
    group.add_argument('--bert-load', type=str, default=None,
                       help='Directory containing an BertModel checkpoint '
                       '(needed to start ICT and REALM)')

    # data
    group.add_argument('--titles-data-path', type=str, default=None,
                       help='Path to titles dataset used for ICT')
    group.add_argument('--query-in-block-prob', type=float, default=0.1,
                       help='Probability of keeping query in block for '
                       'ICT dataset')
    group.add_argument('--use-one-sent-docs', action='store_true',
                       help='Whether to use one sentence documents in ICT')
    group.add_argument('--evidence-data-path', type=str, default=None,
                       help='Path to Wikipedia Evidence frm DPR paper')

    # training
    group.add_argument('--retriever-report-topk-accuracies', nargs='+', type=int,
                        default=[], help="Which top-k accuracies to report "
                        "(e.g. '1 5 20')")
    group.add_argument('--retriever-score-scaling', action='store_true',
                       help='Whether to scale retriever scores by inverse '
                        'square root of hidden size')

    # faiss index
    group.add_argument('--block-data-path', type=str, default=None,
                       help='Where to save/load BlockData to/from')
    group.add_argument('--embedding-path', type=str, default=None,
                       help='Where to save/load Open-Retrieval Embedding'
                        ' data to/from')

    # indexer
    group.add_argument('--indexer-batch-size', type=int, default=128,
                       help='How large of batches to use when doing indexing '
                       'jobs')
    group.add_argument('--indexer-log-interval', type=int, default=1000,
                       help='After how many batches should the indexer '
                       'report progress')
    return parser


def _add_vision_args(parser):
    group = parser.add_argument_group(title="vision")

    # general vision arguements
    group.add_argument('--num-classes', type=int, default=1000,
                       help='num of classes in vision classificaiton task')
    group.add_argument('--img-h', type=int, default=224,
                       help='Image height for vision classification task')
    group.add_argument('--img-w', type=int, default=224,
                       help='Image height for vision classification task')
    group.add_argument('--num-channels', type=int, default=3,
                       help='Number of channels in input image data')
    group.add_argument('--patch-dim', type=int, default=16,
                       help='patch dimension')
    group.add_argument('--classes-fraction', type=float, default=1.0,
                       help='training with fraction of classes.')
    group.add_argument('--data-per-class-fraction', type=float, default=1.0,
                       help='training with fraction of data per class.')
    group.add_argument('--no-data-sharding', action='store_false',
                       help='Disable data sharding.',
                       dest='data_sharding')
    group.add_argument('--head-lr-mult', type=float, default=1.0,
                       help='learning rate multiplier for head during finetuning')

    # pretraining type and backbone selection`
    group.add_argument('--vision-pretraining', action='store_true',
                       help='flag to indicate vision pretraining')
    group.add_argument('--vision-pretraining-type', type=str, default='classify',
                       choices=['classify', 'inpaint', 'dino'],
                       help='pretraining objectives')
    group.add_argument('--vision-backbone-type', type=str, default='vit',
                       choices=['vit', 'mit', 'swin'],
                       help='backbone types types')
    group.add_argument('--swin-backbone-type', type=str, default='tiny',
                       choices=['tiny', 'base', 'h3'],
                       help='pretraining objectives')
    
    # inpainting arguments
    group.add_argument('--mask-type', type=str, default='random',
                       choices=['random', 'row'],
                       help='mask types')
    group.add_argument('--mask-factor', type=float, default=1.0,
                       help='mask size scaling parameter')
 
    # dino arguments
    group.add_argument('--iter-per-epoch', type=int, default=1250,
                       help='iterations per epoch')
    group.add_argument('--dino-local-img-size', type=int, default=96,
                       help='Image size for vision classification task')
    group.add_argument('--dino-local-crops-number', type=int, default=10,
                       help='Number of local crops')
    group.add_argument('--dino-head-hidden-size', type=int, default=2048,
                       help='Hidden dimension size in dino head')
    group.add_argument('--dino-bottleneck-size', type=int, default=256,
                       help='Bottle neck dimension in dino head ')
    group.add_argument('--dino-freeze-last-layer', type=float, default=1,
                       help='Freezing last layer weights')
    group.add_argument('--dino-norm-last-layer', action='store_true',
                       help='Disable Norm in last layer.')
    group.add_argument('--dino-warmup-teacher-temp', type=float, default=0.04,
                       help='warump teacher temperature')
    group.add_argument('--dino-teacher-temp', type=float, default=0.07,
                       help='teacher temperature')
    group.add_argument('--dino-warmup-teacher-temp-epochs', type=int, default=30,
                       help='warmup teacher temperaure epochs')

    return parser<|MERGE_RESOLUTION|>--- conflicted
+++ resolved
@@ -365,13 +365,6 @@
     if args.sequence_parallel:
         args.async_tensor_model_parallel_allreduce = False
 
-<<<<<<< HEAD
-    if args.seq_len_buckets is not None:
-        try:
-            args.seq_len_buckets = [int(x) for x in args.seq_len_buckets.split(',')]
-        except:
-            raise ValueError('seq_len_buckets must be a comma separated list of integers')
-=======
 
     if os.environ.get('CUDA_DEVICE_MAX_CONNECTIONS') != "1":
         if args.sequence_parallel:
@@ -383,7 +376,6 @@
                 "Using async gradient all reduce requires setting the environment "
                 "variable CUDA_DEVICE_MAX_CONNECTIONS to 1")
 
->>>>>>> 285068c8
 
     _print_args(args)
     return args
@@ -994,16 +986,12 @@
                        help='Path to the training dataset. Accepted format:'
                        '1) a single data path, 2) multiple datasets in the'
                        'form: dataset1-weight dataset1-path dataset2-weight '
-<<<<<<< HEAD
-                       'dataset2-path ...')
-    group.add_argument('--targets-data-path', type=str, default=None,
-                       help='Path to targets dataset used for supervised T5')
-=======
                        'dataset2-path ... It is used with --split when a '
                        'single dataset used for all three: train, valid '
                        'and test. It is exclusive to the other '
                        '--*-data-path args')
->>>>>>> 285068c8
+    group.add_argument('--targets-data-path', type=str, default=None,
+                       help='Path to targets dataset used for supervised T5')
     group.add_argument('--split', type=str, default='969, 30, 1',
                        help='Comma-separated list of proportions for training,'
                        ' validation, and test split. For example the split '
