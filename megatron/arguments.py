# coding=utf-8
# Copyright (c) 2020, NVIDIA CORPORATION.  All rights reserved.
#
# Licensed under the Apache License, Version 2.0 (the "License");
# you may not use this file except in compliance with the License.
# You may obtain a copy of the License at
#
#     http://www.apache.org/licenses/LICENSE-2.0
#
# Unless required by applicable law or agreed to in writing, software
# distributed under the License is distributed on an "AS IS" BASIS,
# WITHOUT WARRANTIES OR CONDITIONS OF ANY KIND, either express or implied.
# See the License for the specific language governing permissions and
# limitations under the License.

"""Megatron arguments."""

import argparse
import os


def parse_args(extra_args_provider=None, defaults={},
               ignore_unknown_args=False):
    """Parse all arguments."""
    parser = argparse.ArgumentParser(description='Megatron-LM Arguments',
                                     allow_abbrev=False)

    # Standard arguments.
    parser = _add_network_size_args(parser)
    parser = _add_regularization_args(parser)
    parser = _add_training_args(parser)
    parser = _add_initialization_args(parser)
    parser = _add_learning_rate_args(parser)
    parser = _add_checkpointing_args(parser)
    parser = _add_mixed_precision_args(parser)
    parser = _add_distributed_args(parser)
    parser = _add_validation_args(parser)
    parser = _add_data_args(parser)
    parser = _add_autoresume_args(parser)
    parser = _add_realm_args(parser)

    # Custom arguments.
    if extra_args_provider is not None:
        parser = extra_args_provider(parser)

    # Parse.
    if ignore_unknown_args:
        args, _ = parser.parse_known_args()
    else:
        args = parser.parse_args()

    # Distributed args.
    args.rank = int(os.getenv('RANK', '0'))
    args.world_size = int(os.getenv("WORLD_SIZE", '1'))
    args.model_parallel_size = min(args.model_parallel_size, args.world_size)
    if args.rank == 0:
        print('using world size: {} and model-parallel size: {} '.format(
            args.world_size, args.model_parallel_size))

    # Fp16 loss scaling.
    args.dynamic_loss_scale = False
    if args.loss_scale is None:
        args.dynamic_loss_scale = True

    # Set input defaults.
    for key in defaults:
        # For default to be valid, it should not be provided in the
        # arguments that are passed to the program. We check this by
        # ensuring the arg is set to None.
        if getattr(args, key) is not None:
            if args.rank == 0:
                print('WARNING: overriding default arguments for {key}:{v} \
                       with {key}:{v2}'.format(key=key, v=defaults[key],
                                               v2=getattr(args, key)),
                                               flush=True)
        else:
            setattr(args, key, defaults[key])

    # Check required arguments.
    required_args = ['num_layers', 'hidden_size', 'num_attention_heads',
                     'max_position_embeddings']
    for req_arg in required_args: 
        _check_arg_is_not_none(args, req_arg)

    # Checks.
    assert args.hidden_size % args.num_attention_heads == 0
    if args.seq_length is not None:
        assert args.max_position_embeddings >= args.seq_length
    if args.lr is not None:
        assert args.min_lr <= args.lr
    if args.save is not None:
        assert args.save_interval is not None
    # Parameters sharing does not work with torch DDP.
    if (args.num_unique_layers is not None) and (args.num_layers is not None):
        assert args.num_unique_layers <= args.num_layers
        assert args.num_layers % args.num_unique_layers == 0, \
            'num-layers should be divisible by num-unique-layers.'
        if args.num_unique_layers < args.num_layers:
            assert args.DDP_impl == 'local', \
                'torch-DDP does not work with parameters sharing.'
    # Mixed precision checks.
    if args.fp16_lm_cross_entropy:
        assert args.fp16, 'lm cross entropy in fp16 only support in fp16 mode.'

    _print_args(args)
    return args


def _print_args(args):
    """Print arguments."""
    if args.rank == 0:
        print('-------------------- arguments --------------------', flush=True)
        str_list = []
        for arg in vars(args):
            dots = '.' * (32 - len(arg))
            str_list.append('  {} {} {}'.format(arg, dots, getattr(args, arg)))
        for arg in sorted(str_list, key=lambda x: x.lower()):
            print(arg, flush=True)
        print('---------------- end of arguments ----------------', flush=True)


def _check_arg_is_not_none(args, arg):
    assert getattr(args, arg) is not None, '{} argument is None'.format(arg)


def _add_network_size_args(parser):
    group = parser.add_argument_group(title='network size')

    group.add_argument('--num-layers', type=int, default=None,
                       help='Number of transformer layers.')
    group.add_argument('--num-unique-layers', type=int, default=None,
                       help='Number of unique transformer layers. '
                       '`num-layers` should be divisible by this value.')
    group.add_argument('--param-sharing-style', default='grouped',
                       choices=['grouped', 'spaced'],
                       help='Ordering of the shared parameters. For example, '
                       'for a `num-layers`=4 and `--num-unique-layers`=2, '
                       'we will have the following ordering for two unique '
                       'layers 1 and 2: '
                       '    grouped: [1, 2, 1, 2] and spaced: [1, 1, 2, 2].')
    group.add_argument('--hidden-size', type=int, default=None,
                       help='Tansformer hidden size.')
    group.add_argument('--num-attention-heads', type=int, default=None,
                       help='Number of transformer attention heads.')
    group.add_argument('--max-position-embeddings', type=int, default=None,
                       help='Maximum number of position embeddings to use. '
                       'This is the size of position embedding.')
    group.add_argument('--make-vocab-size-divisible-by', type=int, default=128,
                       help='Pad the vocab size to be divisible by this value.'
                       'This is added for computational efficieny reasons.')
    group.add_argument('--layernorm-epsilon', type=float, default=1e-5,
                       help='Layer norm epsilon.')
    group.add_argument('--apply-residual-connection-post-layernorm',
                       action='store_true',
                       help='If set, use original BERT residula connection '
                       'ordering.')
    group.add_argument('--openai-gelu', action='store_true',
                       help='Use OpenAIs GeLU implementation. This option'
                       'should not be used unless for backward compatibility'
                       'reasons.')

    return parser


def _add_regularization_args(parser):
    group = parser.add_argument_group(title='regularization')

    group.add_argument('--attention-dropout', type=float, default=0.1,
                       help='Post attention dropout ptobability.')
    group.add_argument('--hidden-dropout', type=float, default=0.1,
                       help='Dropout probability for hidden state transformer.')
    group.add_argument('--weight-decay', type=float, default=0.01,
                       help='Weight decay coefficient for L2 regularization.')
    group.add_argument('--clip-grad', type=float, default=1.0,
                       help='Gradient clipping based on global L2 norm.')

    return parser


def _add_training_args(parser):
    group = parser.add_argument_group(title='training')

    group.add_argument('--batch-size', type=int, default=None,
                       help='Batch size per model instance (local batch size). '
                       'Global batch size is local batch size times data '
                       'parallel size.')
    group.add_argument('--checkpoint-activations', action='store_true',
                       help='Checkpoint activation to allow for training '
                       'with larger models, sequences, and batch sizes.')
    group.add_argument('--checkpoint-num-layers', type=int, default=1,
                       help='chunk size (number of layers) for checkpointing.')
    group.add_argument('--train-iters', type=int, default=None,
                       help='Total number of iterations to train over all '
                       'training runs.')
    group.add_argument('--log-interval', type=int, default=100,
                       help='Report loss and timing interval.')
    group.add_argument('--exit-interval', type=int, default=None,
                       help='Exit the program after the iteration is divisible '
                       'by this value.')
    group.add_argument('--tensorboard-dir', type=str, default=None,
                       help='Write TensorBoard logs to this directory.')

    return parser


def _add_initialization_args(parser):
    group = parser.add_argument_group(title='initialization')

    group.add_argument('--seed', type=int, default=1234,
                       help='Random seed used for python, numpy, '
                       'pytorch, and cuda.')
    group.add_argument('--init-method-std', type=float, default=0.02,
                       help='Standard deviation of the zero mean normal '
                       'distribution used for weight initialization.')

    return parser


def _add_learning_rate_args(parser):
    group = parser.add_argument_group(title='learning rate')

    group.add_argument('--lr', type=float, default=None,
                       help='Initial learning rate. Depending on decay style '
                       'and initial warmup, the learing rate at each '
                       'iteration would be different.')
    group.add_argument('--lr-decay-style', type=str, default='linear',
                       choices=['constant', 'linear', 'cosine', 'exponential'],
                       help='Learning rate decay function.')
    group.add_argument('--lr-decay-iters', type=int, default=None,
                       help='number of iterations to decay learning rate over,'
                       ' If None defaults to `--train-iters`')
    group.add_argument('--min-lr', type=float, default=0.0,
                       help='Minumum value for learning rate. The scheduler'
                       'clip values below this threshold.')
    group.add_argument('--warmup', type=float, default=0.01,
                       help='Percentage of total iterations to warmup on '
                       '(.01 = 1 percent of all training iters).')
    group.add_argument('--override-lr-scheduler', action='store_true',
                       help='Reset the values of the scheduler (learning rate,'
                       'warmup iterations, minimum learning rate, maximum '
                       'number of iterations, and decay style from input '
                       'arguments and ignore values from checkpoints. Note'
                       'that all the above values will be reset.')
    group.add_argument('--use-checkpoint-lr-scheduler', action='store_true',
                       help='Use checkpoint to set the values of the scheduler '
                       '(learning rate, warmup iterations, minimum learning '
                       'rate, maximum number of iterations, and decay style '
                       'from checkpoint and ignore input arguments.')

    return parser


def _add_checkpointing_args(parser):
    group = parser.add_argument_group(title='checkpointing')

    group.add_argument('--save', type=str, default=None,
                       help='Output directory to save checkpoints to.')
    group.add_argument('--save-interval', type=int, default=None,
                       help='Number of iterations between checkpoint saves.')
    group.add_argument('--no-save-optim', action='store_true',
                       help='Do not save current optimizer.')
    group.add_argument('--no-save-rng', action='store_true',
                       help='Do not save current rng state.')
    group.add_argument('--load', type=str, default=None,
                       help='Directory containing a model checkpoint.')
    group.add_argument('--no-load-optim', action='store_true',
                       help='Do not load optimizer when loading checkpoint.')
    group.add_argument('--no-load-rng', action='store_true',
                       help='Do not load rng state when loading checkpoint.')
    group.add_argument('--finetune', action='store_true',
                       help='Load model for finetuning. Do not load optimizer '
                       'or rng state from checkpoint and set iteration to 0. '
                       'Assumed when loading a release checkpoint.')

    return parser


def _add_mixed_precision_args(parser):
    group = parser.add_argument_group(title='mixed precision')

    group.add_argument('--fp16', action='store_true',
                       help='Run model in fp16 mode.')
    group.add_argument('--apply-query-key-layer-scaling', action='store_true',
                       help='Scale Q * K^T by 1 / layer-number. If this flag '
                       'is set, then it will automatically set '
                       'attention-softmax-in-fp32 to true')
    group.add_argument('--attention-softmax-in-fp32', action='store_true',
                       help='Run attention masking and softmax in fp32.')
    group.add_argument('--fp32-allreduce', action='store_true',
                       help='All-reduce in fp32')
    group.add_argument('--hysteresis', type=int, default=2,
                       help='hysteresis for dynamic loss scaling')
    group.add_argument('--loss-scale', type=float, default=None,
                       help='Static loss scaling, positive power of 2 '
                       'values can improve fp16 convergence. If None, dynamic'
                       'loss scaling is used.')
    group.add_argument('--loss-scale-window', type=float, default=1000,
                       help='Window over which to raise/lower dynamic scale.')
    group.add_argument('--min-scale', type=float, default=1,
                       help='Minimum loss scale for dynamic loss scale.')
    group.add_argument('--fp16-lm-cross-entropy', action='store_true',
                       help='Move the cross entropy unreduced loss calculation'
                       'for lm head to fp16.')


    return parser


def _add_distributed_args(parser):
    group = parser.add_argument_group(title='mixed precision')

    group.add_argument('--model-parallel-size', type=int, default=1,
                       help='Size of the model parallel.')
    group.add_argument('--distributed-backend', default='nccl',
                       choices=['nccl', 'gloo'],
                       help='Which backend to use for distributed training.')
    group.add_argument('--DDP-impl', default='local',
                       choices=['local', 'torch'],
                       help='which DistributedDataParallel implementation '
                       'to use.')
    group.add_argument('--local_rank', type=int, default=None,
                       help='local rank passed from distributed launcher.')

    return parser


def _add_validation_args(parser):
    group = parser.add_argument_group(title='validation')

    group.add_argument('--eval-iters', type=int, default=100,
                       help='Number of iterations to run for evaluation'
                       'validation/test for.')
    group.add_argument('--eval-interval', type=int, default=1000,
                       help='Interval between running evaluation on '
                       'validation set.')

    return parser


def _add_data_args(parser):
    group = parser.add_argument_group(title='data and dataloader')

    group.add_argument('--data-path', type=str, default=None,
                       help='Path to combined dataset to split.')
<<<<<<< HEAD
    group.add_argument('--titles-data-path', type=str, default=None,
                       help='Path to titles dataset used for ICT')
    group.add_argument('--block-data-path', type=str, default=None,
                       help='Path for loading and saving block data')
=======
>>>>>>> a5bfc013
    group.add_argument('--split', type=str, default='969, 30, 1',
                       help='Comma-separated list of proportions for training,'
                       ' validation, and test split. For example the split '
                       '`90,5,5` will use 90% of data for training, 5% for '
                       'validation and 5% for test.')
    group.add_argument('--vocab-file', type=str, default=None,
                       help='Path to the vocab file.')
    group.add_argument('--merge-file', type=str, default=None,
                       help='Path to the BPE merge file.')
    group.add_argument('--seq-length', type=int, default=None,
                       help="Maximum sequence length to process.")
    group.add_argument('--mask-prob', type=float, default=0.15,
                       help='Probability of replacing a token with mask.')
    group.add_argument('--short-seq-prob', type=float, default=0.1,
                       help='Probability of producing a short sequence.')
    group.add_argument('--mmap-warmup', action='store_true',
                       help='Warm up mmap files.')
    group.add_argument('--num-workers', type=int, default=2,
                       help="Dataloader number of workers.")
    group.add_argument('--tokenizer-type', type=str,
                       default=None,
                       choices=['BertWordPieceLowerCase',
                                'BertWordPieceCase',
                                'GPT2BPETokenizer'],
                       help='What type of tokenizer to use.')
    group.add_argument('--data-impl', type=str, default='infer',
                       choices=['lazy', 'cached', 'mmap', 'infer'],
                       help='Implementation of indexed datasets.')
    group.add_argument('--reset-position-ids', action='store_true',
                       help='Reset posistion ids after end-of-document token.')
    group.add_argument('--reset-attention-mask', action='store_true',
                       help='Reset self attention maske after '
                       'end-of-document token.')
    group.add_argument('--eod-mask-loss', action='store_true',
                       help='Mask loss for the end of document tokens.')
<<<<<<< HEAD
    group.add_argument('--query-in-block-prob', type=float, default=0.1,
                       help='Probability of keeping query in block for ICT dataset')
    group.add_argument('--faiss-use-gpu', action='store_true',
                       help='Whether create the FaissMIPSIndex on GPU')
=======
>>>>>>> a5bfc013

    return parser


def _add_autoresume_args(parser):
    group = parser.add_argument_group(title='autoresume')

    group.add_argument('--adlr-autoresume', action='store_true',
                       help='Enable autoresume on adlr cluster.')
    group.add_argument('--adlr-autoresume-interval', type=int, default=1000,
                       help='Intervals over which check for autoresume'
                       'termination signal')

    return parser


def _add_realm_args(parser):
    group = parser.add_argument_group(title='realm')

    # network size
    group.add_argument('--ict-head-size', type=int, default=None,
                       help='Size of block embeddings to be used in ICT and REALM (paper default: 128)')

    # checkpointing
    group.add_argument('--ict-load', type=str, default=None,
                       help='Directory containing an ICTBertModel checkpoint')
    group.add_argument('--bert-load', type=str, default=None,
                       help='Directory containing an BertModel checkpoint (needed to start ICT and REALM)')

    # data
    group.add_argument('--titles-data-path', type=str, default=None,
                       help='Path to titles dataset used for ICT')
    group.add_argument('--query-in-block-prob', type=float, default=0.1,
                       help='Probability of keeping query in block for ICT dataset')
    group.add_argument('--ict-one-sent', action='store_true',
                       help='Whether to use one sentence documents in ICT')

    # training
    group.add_argument('--report-topk-accuracies', nargs='+', default=[],
                       help="Which top-k accuracies to report (e.g. '1 5 20')")

    return parser
<|MERGE_RESOLUTION|>--- conflicted
+++ resolved
@@ -342,13 +342,6 @@
 
     group.add_argument('--data-path', type=str, default=None,
                        help='Path to combined dataset to split.')
-<<<<<<< HEAD
-    group.add_argument('--titles-data-path', type=str, default=None,
-                       help='Path to titles dataset used for ICT')
-    group.add_argument('--block-data-path', type=str, default=None,
-                       help='Path for loading and saving block data')
-=======
->>>>>>> a5bfc013
     group.add_argument('--split', type=str, default='969, 30, 1',
                        help='Comma-separated list of proportions for training,'
                        ' validation, and test split. For example the split '
@@ -384,13 +377,6 @@
                        'end-of-document token.')
     group.add_argument('--eod-mask-loss', action='store_true',
                        help='Mask loss for the end of document tokens.')
-<<<<<<< HEAD
-    group.add_argument('--query-in-block-prob', type=float, default=0.1,
-                       help='Probability of keeping query in block for ICT dataset')
-    group.add_argument('--faiss-use-gpu', action='store_true',
-                       help='Whether create the FaissMIPSIndex on GPU')
-=======
->>>>>>> a5bfc013
 
     return parser
 
@@ -432,4 +418,9 @@
     group.add_argument('--report-topk-accuracies', nargs='+', default=[],
                        help="Which top-k accuracies to report (e.g. '1 5 20')")
 
-    return parser
+    # faiss index
+    group.add_argument('--faiss-use-gpu', action='store_true',
+                       help='Whether create the FaissMIPSIndex on GPU')
+    group.add_argument('--block-data-path', type=str,
+                       help='Where to save/load BlockData to/from')
+    return parser
