# Copyright (c) 2022, NVIDIA CORPORATION. All rights reserved.

"""Megatron distributed optimizer."""


import math
import torch

from megatron import get_args
from megatron import get_timers
from megatron import print_rank_0
from megatron.core import mpu, tensor_parallel
from megatron.model.module import param_is_not_shared

from .optimizer import MixedPrecisionOptimizer, _zero_grad_group_helper


class Range:
    """
    A range represents a start and end points for indexing a shard
    from a full tensor.
    """
    def __init__(self, start, end):
        self.start = start
        self.end = end
        self.size = end - start
    def normalize(self, start = 0):
        return Range(start, start + self.size)
    def __str__(self):
        return "%d,%d [%d]" % (self.start, self.end, self.size)


class DistributedOptimizer(MixedPrecisionOptimizer):
    """Distributed optimizer, for all data types (fp16, bf16, and fp32).

    Arguments:
        optimizer: base optimizer such as Adam or SGD
        clip_grad: clip gradeints with this global L2 norm. Note
            that clipping is ignored if clip_grad == 0
        log_num_zeros_in_grad: return number of zeros in the gradients.
        params_have_main_grad: flag indicating if parameters have
            a `main_grad` field. If this is set, we are assuming
            that the model parameters are store in the `main_grad`
            field instead of the typical `grad` field. This happens
            for the DDP cases where there is a continuous buffer
            holding the gradients. For example for bfloat16, we want
            to do gradient accumulation and all-reduces in float32
            and as a result we store those gradients in the main_grad.
            Note that main grad is not necessarily in float32.
        use_contiguous_buffers_in_local_ddp: if true, the local DDP model
            is using a contiguous buffer to hold the model grads.
        fp16: if true, the model is running in fp16.
        bf16: if true, the model is running in bfloat16.
        grad_scaler: used for scaling gradients. Note that this can be
            None. This case happens when `bf16 = True` and we don't
            use any loss scale. Note that for `bf16 = True`, we can have
            a constnat gradient scaler. Also for `bf16 = False`, we
            always require a grad scaler.
        models: list of models (i.e., the virtual pipelining models). This
            is used by the distributed optimizer for mapping parameters.
    """

    @classmethod
    def build_model_gbuf_param_range_map(cls, model, dtype, gbuf_world_range):
        """
        Build mapping from param reference to grad buffer shard ranges.

        This method builds a mapping from parameter references to grad
        buffer shard ranges, specific to each data-parallel (DP) rank's
        set of 'owned' parameters. Each grad buffer (padded to be an even
        multiple of DP-world-size) is conceptually divided into DP-world-size
        contiguous regions, where each DP rank 'owns' a contiguous regions.
        Ownership in this sense means DP rank is responsible for reducing
        the relevant subset of grads, and updating the relevant subset of
        params.

        This conceptual partitioning of the grad buffer does NOT respect
        parameter boundaries, and as such it is assumed that each created
        range references a shard (or subset) of the full parameter. It is
        easiest to think of each DP rank as operating (i.e., reducing,
        gathering) purely on views into the grad buffer, for all model-to-
        main & main-to-model operations.

        This method creates three ranges:
        - The param's range within the entire grad buffer (i.e., world index).
        - The param's range within the DP rank's local view of the grad buffer.
        - The param's range within itself (i.e., its shard).
        """

        # Param range map.
        param_world_index_map = model._grad_buffer_param_index_map[dtype]
        param_range_map = {}
        for param, param_world_indexes in param_world_index_map.items():

            # Param range.
            param_world_start, param_world_end = param_world_indexes
            param_local_start = max(
                0,
                param_world_start - gbuf_world_range.start)
            param_local_end = min(
                gbuf_world_range.size,
                param_world_end - gbuf_world_range.start)

            # Add param, if within local gbuf range.
            if param_local_end > param_local_start:
                param_local_range = Range(param_local_start, param_local_end)
                param_world_range = param_local_range.normalize(
                    param_local_start + gbuf_world_range.start)
                sub_param_start = max(0, gbuf_world_range.start-param_world_start)
                sub_param_range = param_local_range.normalize(sub_param_start)
                param_range_map[param] = {
                    "gbuf_world" : param_world_range,
                    "gbuf_local" : param_local_range,
                    "param" : sub_param_range,
                }

        return param_range_map


    @classmethod
    def build_model_gbuf_range(cls, model, dtype):
        """
        Build mapping between params and their grad buffers.

        This method does the initial setup for the method above. This setup
        includes determining the shard ranges into the DDP's grad buffer for
        each data-parallel (DP) rank. Each DP rank keeps range info for
        all other DP ranks, for the purpose of creating args for
        reduce-scatter and all-gather.
        """

        data_parallel_rank = mpu.get_data_parallel_rank()
        data_parallel_world_size = mpu.get_data_parallel_world_size()

        # Grad buffer range.
        grad_buffer = model._grad_buffers[dtype]
        gbuf_size = grad_buffer.numel
        max_gbuf_range_size = int(math.ceil(gbuf_size / data_parallel_world_size))

        # All world ranges. (i.e., across all data parallel ranks)
        gbuf_world_all_ranges = []
        for r in range(data_parallel_world_size):
            gbuf_world_start = r * max_gbuf_range_size
            gbuf_world_end = min(gbuf_size, gbuf_world_start+max_gbuf_range_size)
            gbuf_world_range = Range(gbuf_world_start, gbuf_world_end)
            gbuf_world_all_ranges.append(gbuf_world_range)

        # Local DP's ranges.
        gbuf_world_range = gbuf_world_all_ranges[data_parallel_rank]
        gbuf_local_range = gbuf_world_range.normalize()

        # Get each param's ranges.
        param_range_map = cls.build_model_gbuf_param_range_map(model,
                                                               dtype,
                                                               gbuf_world_range)

        # Group into dict.
        data = {
            "local" : gbuf_local_range,
            "world" : gbuf_world_range,
            "world_all" : gbuf_world_all_ranges,
            "param_map" : param_range_map,
            "max_range_size" : max_gbuf_range_size,
        }

        return data


    @classmethod
    def build_model_gbuf_range_map(cls, model):
        """
        Create param-to-grad-buffer mappings, for grad buffer data types
        within a specific virtual model.
        """
        return {
            dtype : cls.build_model_gbuf_range(model, dtype)
            for dtype in model._grad_buffers
        }


    @classmethod
    def build_model_param_gbuf_map(cls, model_gbuf_ranges):
        """
        Create a reverse of the model_gbuf_ranges, for referencing in
        opposite direction.
        """
        param_gbuf_map = {}
        for model_index, model_gbuf_range_map in enumerate(model_gbuf_ranges):
            for dtype, gbuf_range_map in model_gbuf_range_map.items():
                for param, param_range_map in gbuf_range_map["param_map"].items():
                    param_gbuf_map[param] = (model_index, dtype)
        return param_gbuf_map


    @classmethod
    def build_optimizer_group_ranges(cls, param_groups, model_gbuf_ranges):
        """
        Create optimizer groups.

        Given the set of parameter shard ranges that are owned by the current
        data-parallel (DP) rank, gather the set of parameters that will be
        used (in the method below) to create the current DP's optimizer
        groups.
        """

        num_groups = len(param_groups)

        # Param group map.
        param_group_map = {}
        for group_index, group in enumerate(param_groups):
            for param in group["params"]:
                assert param.requires_grad
                param_group_map[param] = group_index

        # Optimizer group ranges.
        group_ranges = [ {"params": []} for _ in param_groups ]
        for model_gbuf_range_map in model_gbuf_ranges:
            for dtype, gbuf_range_map in model_gbuf_range_map.items():
                for param in gbuf_range_map["param_map"]:
                    group_index = param_group_map[param]
                    group_range = group_ranges[group_index]
                    group_range["params"].append(param)

        # Squeeze zero-size group ranges.
        for group_index, group_range in enumerate(group_ranges):
            group_range["orig_group"] = param_groups[group_index]
        group_ranges = [ g for g in group_ranges if len(g["params"]) > 0 ]

        return group_ranges


    @classmethod
    def build_model_and_main_param_groups(cls,
                                          model_gbuf_ranges,
                                          param_gbuf_map,
                                          opt_group_ranges):
        """
        Create main parameter groups needed for the optimizer step.

        These groups encompass both: 1) groups used by this class, for
        reducing/gather, and 2) groups used by the inner optimizer for the
        parameter update. Given that the conceptual grad buffer partitioning
        (created in earlier method) doesn't respect parameter boundaries,
        the optimizer operates on shards of the model parameters, rather than
        the full parameters.
        """

        # Parameter groups:
        #   model_float16_groups: original float16 parameters
        #   model_fp32_groups: original fp32 parameters
        #   shard_float16_groups: shards of original float16 parameters
        #   shard_fp32_groups: shards of original fp32 parameters
        #   shard_fp32_from_float16_groups: fp32 copy of float16 parameters
        model_float16_groups = []
        model_fp32_groups = []
        shard_float16_groups = []
        shard_fp32_groups = []
        shard_fp32_from_float16_groups = []

        # Allocate (or slice) each group's param shard.
        for group_index, group_range in enumerate(opt_group_ranges):

            # Params of this group.
            model_float16_params_this_group = []
            model_fp32_params_this_group = []
            shard_float16_params_this_group = []
            shard_fp32_params_this_group = []
            shard_fp32_from_float16_params_this_group = []
            model_float16_groups.append(model_float16_params_this_group)
            model_fp32_groups.append(model_fp32_params_this_group)
            shard_float16_groups.append(shard_float16_params_this_group)
            shard_fp32_groups.append(shard_fp32_params_this_group)
            shard_fp32_from_float16_groups.append(
                shard_fp32_from_float16_params_this_group)

            for model_param in group_range["params"]:

                assert model_param.requires_grad

                model_index, dtype = param_gbuf_map[model_param]
                gbuf_range = model_gbuf_ranges[model_index][dtype]
                param_range = gbuf_range["param_map"][model_param]["param"]

                # fp16, bf16 params.
                if model_param.type() in ['torch.cuda.HalfTensor',
                                          'torch.cuda.BFloat16Tensor']:

                    # Clone model -> main.
                    shard_model_param = model_param.detach().view(-1) \
                        [param_range.start:param_range.end]
                    shard_main_param = shard_model_param.clone().float()
                    tensor_parallel.copy_tensor_model_parallel_attributes(
                        shard_model_param, model_param)
                    tensor_parallel.copy_tensor_model_parallel_attributes(
                        shard_main_param, model_param)
                    if hasattr(model_param, 'shared'):
                        shard_model_param.shared = model_param.shared
                        shard_main_param.shared = model_param.shared

                    # Add to group.
                    model_float16_params_this_group.append(model_param)
                    shard_float16_params_this_group.append(shard_model_param)
                    shard_fp32_from_float16_params_this_group.append(shard_main_param)

                # fp32 params.
                elif model_param.type() == 'torch.cuda.FloatTensor':
                    shard_model_param = model_param.view(-1) \
                        [param_range.start:param_range.end]
                    model_fp32_params_this_group.append(model_param)
                    shard_fp32_params_this_group.append(shard_model_param)
                    tensor_parallel.copy_tensor_model_parallel_attributes(
                        shard_model_param, model_param)
                    if hasattr(model_param, 'shared'):
                        shard_model_param.shared = model_param.shared

                else:
                    raise TypeError('Wrapped parameters must be one of '
                                    'torch.cuda.FloatTensor,  '
                                    'torch.cuda.HalfTensor, or '
                                    'torch.cuda.BFloat16Tensor. '
                                    'Received {}'.format(param.type()))

            # Update optimizer's params.
            group_range["orig_group"]["params"] = [
                *shard_fp32_params_this_group,
                *shard_fp32_from_float16_params_this_group,
            ]

        return (
            model_float16_groups,
            model_fp32_groups,
            shard_float16_groups,
            shard_fp32_groups,
            shard_fp32_from_float16_groups,
        )


    def __init__(self, optimizer, clip_grad, log_num_zeros_in_grad,
                 params_have_main_grad, use_contiguous_buffers_in_local_ddp,
                 fp16, bf16, params_dtype, grad_scaler, models):
        """
        See top of class definition for argument descriptions.

        The steps in this method create the core mapping between DDP grad
        buffers, parameters, and parameter shard ranges, that is needed for
        converting between model param indexes and main parameter shard
        indexes. This method also updates the optimizer parameter groups
        with the newly created shards.
        """

        super().__init__(
            optimizer, clip_grad, log_num_zeros_in_grad,
            params_have_main_grad, use_contiguous_buffers_in_local_ddp,
            fp16, bf16, params_dtype, grad_scaler, models)

        # Verify that contiguous buffers are being used.
        # - Note: this should already be checked in arguments.py.
        assert use_contiguous_buffers_in_local_ddp

        # Model grad buffer ranges.
        self.model_gbuf_ranges = []
        for model_index, model in enumerate(self.models):
            self.model_gbuf_ranges.append(self.build_model_gbuf_range_map(model))
        self.model_param_gbuf_map = \
            self.build_model_param_gbuf_map(self.model_gbuf_ranges)

        # Optimizer ranges.
        self.opt_group_ranges = self.build_optimizer_group_ranges(
            self.optimizer.param_groups,
            self.model_gbuf_ranges)

        # Allocate main param shards.
        (
            self.model_float16_groups,
            self.model_fp32_groups,
            self.shard_float16_groups,
            self.shard_fp32_groups,
            self.shard_fp32_from_float16_groups,
        ) = self.build_model_and_main_param_groups(self.model_gbuf_ranges,
                                                   self.model_param_gbuf_map,
                                                   self.opt_group_ranges)

        # Initialize param buffers.
        # - These are views on the DDP model's grad buffers, that share
        #   storage & have their own dtype. This is safe because the param
        #   dtype size is always <= grad dtype size.
        self.param_buffers = []
        for model_index, model in enumerate(self.models):
            current_param_buffers = {}
            for dtype, grad_buffer in model._grad_buffers.items():
                param_buffer = torch.tensor(grad_buffer.data.storage()._untyped(),
                                            dtype = params_dtype,
                                            device = grad_buffer.data.device)
                param_buffer = param_buffer[:grad_buffer.numel_padded]
                current_param_buffers[dtype] = param_buffer
            self.param_buffers.append(current_param_buffers)

        # Update optimizer groups.
        # - Also, leverage state_dict() and load_state_dict() to
        #   recast preexisting per-param state tensors.
        self.optimizer.param_groups = \
            [ g["orig_group"] for g in self.opt_group_ranges ]
        self.optimizer.load_state_dict(self.optimizer.state_dict())


    def get_model_param_range_map(self, param):
        """
        Given a model param, get the index sub-range of the param that this
        data-parallel rank owns.
        """
        model_index, dtype = self.model_param_gbuf_map[param]
        gbuf_range_map = self.model_gbuf_ranges[model_index][dtype]
        param_range_map = gbuf_range_map["param_map"][param]
        return param_range_map


    def get_model_parallel_group(self):
        """
        With the distributed optimizer, the model parallel group is the
        entire world.
        """
        return None


    def state_dict(self):
        """
        The state dict must contain the fp32-from-float16 shards.
        """
        state_dict = {}
        state_dict['optimizer'] = self.optimizer.state_dict()
        if self.grad_scaler:
            state_dict['grad_scaler'] = self.grad_scaler.state_dict()
        state_dict['shard_fp32_from_float16_groups'] = \
            self.shard_fp32_from_float16_groups
        return state_dict


    def load_state_dict(self, state_dict):
        """
        Load the state dict.
        """

        # Optimizer.
        optimizer_key = 'optimizer'
        if optimizer_key not in state_dict:
            optimizer_key = 'optimizer_state_dict'
            print_rank_0('***WARNING*** loading optimizer from '
                         'an old checkpoint ...')
        self.optimizer.load_state_dict(state_dict[optimizer_key])

        # Grad scaler.
        if 'grad_scaler' not in state_dict:
            if self.fp16:
                print_rank_0('***WARNING*** found an old checkpoint, will not '
                             'load grad scaler ...')
        else:
            if self.grad_scaler:
                self.grad_scaler.load_state_dict(state_dict['grad_scaler'])
            else:
                print_rank_0('***WARNING*** fould the grad scaler in the '
                             'checkpoint but it is None in the class. '
                             'Skipping loading grad scaler ...')

        # Copy data for the main params.
        for current_group, saved_group in zip(
                self.shard_fp32_from_float16_groups,
                state_dict["shard_fp32_from_float16_groups"]):
            for current_param, saved_param in zip(current_group, saved_group):
                current_param.data.copy_(saved_param.data)


    def zero_grad(self, set_to_none=True):
        """
        Zero grads.

        We only need to zero the model related parameters, i.e.,
        model_float16_groups & model_fp32_groups. We additionally zero
        the remaining groups as a memory optimization to reduce
        fragmentation; in the case of set_to_none==True, the space
        used by this field can be safely deallocated at this point.
        """
        for groups in (
                self.model_float16_groups,
                self.model_fp32_groups,
                self.shard_float16_groups, # grad empty/unused here?
                self.shard_fp32_groups, # throws grad-access warning
                self.shard_fp32_from_float16_groups):
            for group in groups:
                _zero_grad_group_helper(group, set_to_none)


    @staticmethod
    def get_model_buffer_dp_views(model_buffers):
        """
        Get shard views of each of the DDP's param/grad buffers.

        In this nested list, the top level is grouped by the virtual model
        index and the buffer's data type. The sub-level is a list of
        shards of that buffer, where each shard in the list represents
        a contiguous view of the buffer, that is owned by a data-parallel
        rank. The shard boundary does not respect parameter boundaries, and
        so the elements of some parameters are split across data parallel
        ranks.

        Additionally, return references to the entire buffers, for use
        in _reduce_scatter_base and _all_gather_base.
        """

        data_parallel_world_size = mpu.get_data_parallel_world_size()

        # Buffer views.
        view_items = []
        for model_index, buffers in enumerate(model_buffers):
            for dtype, buf in buffers.items():

                assert buf.numel() % data_parallel_world_size == 0
                shard_size = int(buf.numel() / data_parallel_world_size)
                buf_views = [buf[(r*shard_size):((r+1)*shard_size)]
                             for r in range(data_parallel_world_size)]
                view_items.append((model_index, dtype, buf, buf_views))

        return view_items


    def get_model_grad_buffer_dp_views(self):
        return self.get_model_buffer_dp_views([
            {dtype : mem_buffer.data}
            for model in self.models
            for dtype, mem_buffer in model._grad_buffers.items()])


    def get_model_param_buffer_dp_views(self):
        return self.get_model_buffer_dp_views(self.param_buffers)


    def reduce_model_grads(self, args, timers):
        """
        Reduce-scatter model grads.

        The DDP's grad buffer is used for the reduce-scatter, and thus no
        tensors are dynamically allocated.

        Note: this is a different order of reduction, versus the non-
        distributed optimizer, which reduces: 1) layernorm grads, 2) all
        grads, 3) embedding grads.
        """

        # All-reduce layer-norm grads (for sequence parallelism).
        timers('layernorm-grads-all-reduce', log_level=1).start(
            barrier=args.barrier_with_L1_time)
        self.allreduce_layernorm_grads(args)
        timers('layernorm-grads-all-reduce').stop()

        # All-reduce embedding grads.
        timers('embedding-grads-all-reduce', log_level=1).start(
            barrier=args.barrier_with_L1_time)
        self.allreduce_embedding_grads(args)
        timers('embedding-grads-all-reduce').stop()

        # Reduce-scatter setup.
        timers('grads-reduce-scatter', log_level=1).start(
            barrier=args.barrier_with_L1_time)
        data_parallel_rank = mpu.get_data_parallel_rank()
        data_parallel_world_size = mpu.get_data_parallel_world_size()
        data_parallel_group = mpu.get_data_parallel_group()

        # Scale grad buffers by '1 / data_parallel_world_size'.
        for model in self.models:
            for dtype, gbuf in model._grad_buffers.items():
                gbuf.data /= data_parallel_world_size

        # Reduce-scatter all grads.
        gbuf_view_items = self.get_model_grad_buffer_dp_views()
        for index, (model_index, dtype, gbuf, gbuf_views) \
            in enumerate(gbuf_view_items):

            torch.distributed._reduce_scatter_base(
                gbuf_views[data_parallel_rank],
                gbuf,
                group = data_parallel_group,
            )

        timers('grads-reduce-scatter').stop()


    def gather_model_params(self, args, timers):
        """
        All-gather updated model params.

        The DDP's param buffer is used for the all-gather, and thus no
        tensors are dynamically allocated. After the all-gather, the params
        can be copied from the param buffer to the param.
        """

        timers('params-all-gather', log_level=1).start(
            barrier=args.barrier_with_L1_time)

        data_parallel_rank = mpu.get_data_parallel_rank()
        data_parallel_group = mpu.get_data_parallel_group()

        # All-gather updated main params.
        # - All param buffer views are guaranteed to have the same num elements
        #   across all data parallel ranks, due to grad buffer padding that is
        #   done in distributed.py, and extended to the param buffers. Thus,
        #   all sub-views will have consistent start/end indexes across data
        #   parallel ranks.
        pbuf_view_items = self.get_model_param_buffer_dp_views()
        for index, (model_index, dtype, pbuf, pbuf_views) \
            in enumerate(pbuf_view_items):

<<<<<<< HEAD
            torch.distributed.all_gather_into_tensor(
                gbuf,
                gbuf_views[data_parallel_rank],
=======
            torch.distributed._all_gather_base(
                pbuf,
                pbuf_views[data_parallel_rank],
>>>>>>> 285068c8
                group = data_parallel_group,
            )

        # Copy from param buffer to each param.
        for model_id, model in enumerate(self.models):
            for dtype, param_map in model._grad_buffer_param_index_map.items():
                for param, buf_range in param_map.items():
                    param_buf = self.param_buffers[model_id][dtype]
                    param_buf_shard = param_buf[buf_range[0]:buf_range[1]]
                    param.view(-1).detach().copy_(param_buf_shard)

        timers('params-all-gather').stop()


    def _collect_main_grad_data_for_unscaling(self):
        """
        Note: this should be equivalent to the float-16 optimizer's method,
        but writtent differently, so the two should be combined.
        """
        return [
            param.grad.data
            for group in self.optimizer.param_groups
            for param in group["params"]
        ]


    def _get_model_and_main_params_data_float16(self):
        """
        Get aligned list of model and main params.
        """
        model_data = []
        main_data = []
        for model_group, main_group in zip(self.shard_float16_groups,
                                           self.shard_fp32_from_float16_groups):
            for model_param, main_param in zip(model_group, main_group):
                model_data.append(model_param.data)
                main_data.append(main_param.data)
        return model_data, main_data


    def _copy_model_grads_to_main_grads(self):
        """
        Copy model grads to main grads.

        Since this step follows a reduce-scatter through the DDP's grad
        buffer, this method is responsible for copying the updated grads
        from the grad buffer to the main shard's grad field.
        """

        # Utility method for copying group grads.
        def copy_group_grads(model_groups, shard_main_groups):
            for model_group, shard_main_group in zip(model_groups,
                                                     shard_main_groups):
                for model_param, shard_main_param in zip(model_group,
                                                         shard_main_group):

                    param_range_map = self.get_model_param_range_map(model_param)
                    param_range = param_range_map["param"]
                    assert param_range.size == shard_main_param.nelement()

                    model_grad = model_param.main_grad
                    shard_model_grad = model_grad.view(-1) \
                        [param_range.start:param_range.end]
                    shard_main_param.grad = shard_model_grad.float()

        # Copy model groups to shard groups.
        copy_group_grads(self.model_float16_groups,
                         self.shard_fp32_from_float16_groups)
        copy_group_grads(self.model_fp32_groups,
                         self.shard_fp32_groups)


    def _copy_main_params_to_model_params(self):
        """
        Copy main params to model params.

        Since this step is followed by an all-gather through the DDP's grad
        buffer, this method is responsible for copying the updated params
        from the main shards into the correct position in the grad buffer.
        """

        # Utility method for copying group params.
        def copy_group_params(shard_main_groups, model_groups):
            for shard_main_group, model_group in zip(shard_main_groups,
                                                     model_groups):
                for shard_main_param, model_param in zip(shard_main_group,
                                                         model_group):

                    param_range_map = self.get_model_param_range_map(model_param)
                    world_range = param_range_map["gbuf_world"]

                    assert world_range.size == shard_main_param.nelement()

                    model_id, dtype = self.model_param_gbuf_map[model_param]
                    model_param_buffer = self.param_buffers[model_id][dtype]

                    shard_model_param = model_param_buffer.view(-1) \
                        [world_range.start:world_range.end]

                    shard_model_param.data.copy_(shard_main_param)

        # Copy shard groups to model groups.
        copy_group_params(self.shard_fp32_from_float16_groups,
                          self.model_float16_groups)
        copy_group_params(self.shard_fp32_groups,
                          self.model_fp32_groups)<|MERGE_RESOLUTION|>--- conflicted
+++ resolved
@@ -608,15 +608,9 @@
         for index, (model_index, dtype, pbuf, pbuf_views) \
             in enumerate(pbuf_view_items):
 
-<<<<<<< HEAD
-            torch.distributed.all_gather_into_tensor(
-                gbuf,
-                gbuf_views[data_parallel_rank],
-=======
             torch.distributed._all_gather_base(
                 pbuf,
                 pbuf_views[data_parallel_rank],
->>>>>>> 285068c8
                 group = data_parallel_group,
             )
 
