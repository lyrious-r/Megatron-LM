# Copyright (c) 2022, NVIDIA CORPORATION. All rights reserved.

from contextlib import contextmanager
import torch
from torch.autograd.variable import Variable
from torch.nn.parallel.distributed import DistributedDataParallel as torchDDP

from megatron import get_args
from megatron import get_num_microbatches
from megatron import get_timers
from megatron import p2p_communication
from megatron.core import mpu
from megatron.utils import unwrap_model
from megatron.model import DistributedDataParallel as LocalDDP
from megatron.model import Float16Module
from megatron.model import ModelType
from megatron.data.data_utils import DynamicBatchingLevel


def get_forward_backward_func():
    args = get_args()
    if mpu.get_pipeline_model_parallel_world_size() > 1:
        if args.virtual_pipeline_model_parallel_size is not None:
            forward_backward_func = forward_backward_pipelining_with_interleaving
            assert get_num_microbatches() % \
                args.pipeline_model_parallel_size == 0, \
                'number of microbatches (%d) is not divisible by pipeline-' \
                'model-parallel-size (%d) when using interleaved schedule' % (
                    get_num_microbatches(),
                    args.pipeline_model_parallel_size,
                )
        else:
            forward_backward_func = forward_backward_pipelining_without_interleaving
    else:
        forward_backward_func = forward_backward_no_pipelining
    return forward_backward_func

def deallocate_output_tensor(out):
    '''Pseudo-deallocate (i.e., set to scalar) the output tensor's '.data' field.

    This method should be called right after the output tensor has been
    sent to the next pipeline stage. At this point, the output tensor is
    only useful for its '.grad_fn' field, and not its '.data'.
    '''
    if out is None:
        return
    assert isinstance(out, torch.Tensor), \
        "expected Tensor, found %s." % type(out).__name__
    assert out._base is None, \
        "counter-productive to free a view of another tensor."
    out.data = torch.empty(
        (1,),
        device = out.device,
        dtype = out.dtype,
    )

def custom_backward(output, grad_output):
    '''Directly call C++ autograd engine.

    To make the 'deallocate_output_tensor' (above) optimization work, the C++
    autograd engine must be called directly, bypassing Pytorch's
    torch.autograd.backward. Pytorch's 'backward' checks that the output and
    grad have the same shape, while C++'s 'backward' does not.
    '''

    assert output.numel() == 1, \
        "output should be pseudo-'freed' in schedule, to optimize memory"
    assert isinstance(output, torch.Tensor), \
        "output == '%s'." % type(output).__name__
    assert isinstance(grad_output, (torch.Tensor, type(None))), \
        "grad_output == '%s'." % type(grad_output).__name__

    # Handle scalar output
    if grad_output is None:
        assert output.numel() == 1, "implicit grad requires scalar output."
        grad_output = torch.ones_like(
            output,
            memory_format = torch.preserve_format,
        )

    # Call c++ engine [ see torch/csrc/autograd/python_engine.cpp ]
    Variable._execution_engine.run_backward(
        tensors = (output,),
        grad_tensors = (grad_output,),
        keep_graph = False,
        create_graph = False,
        inputs = tuple(),
        allow_unreachable=True,
        accumulate_grad=True,
    )
        

def forward_step(forward_step_func,
                 data_iterator,
                 model,
                 input_tensor,
                 forward_data_store,
                 timers,
                 collect_non_loss_data=False):
    """Forward step for passed-in model.

    If first stage, input tensor is obtained from data_iterator, otherwise
    passed-in input_tensor is used.

    Returns output tensor."""
    args = get_args()

    if timers is not None:
        timers('forward-compute', log_level=2).start()
    unwrapped_model = unwrap_model(
        model, (torchDDP, LocalDDP, Float16Module))

    unwrap_output_tensor = False
    if not isinstance(input_tensor, list):
        input_tensor = [input_tensor]
        unwrap_output_tensor = True

    unwrapped_model.set_input_tensor(input_tensor)
    output_tensor, loss_func = forward_step_func(data_iterator, model)
    if mpu.is_pipeline_last_stage():
        if not collect_non_loss_data:
            output_tensor = loss_func(output_tensor)
            loss, loss_reduced = output_tensor
            output_tensor = loss / get_num_microbatches()
            forward_data_store.append(loss_reduced)
        else:
            data = loss_func(output_tensor, non_loss_data=True)
            forward_data_store.append(data)

    if timers is not None:
        timers('forward-compute').stop()

    # If T5 model (or other model with encoder and decoder)
    # and in decoder stack, then send encoder_hidden_state
    # downstream as well.
    if mpu.is_pipeline_stage_after_split() and \
            args.model_type == ModelType.encoder_and_decoder:
        return [output_tensor, input_tensor[-1]]
    if unwrap_output_tensor:
        return output_tensor
    return [output_tensor]


def backward_step(optimizer, input_tensor, output_tensor,
                  output_tensor_grad, timers):
    """Backward step through passed-in output tensor.

    If last stage, output_tensor_grad is None, otherwise gradient of loss
    with respect to stage's output tensor.

    Returns gradient of loss with respect to input tensor (None if first
    stage)."""

    # NOTE: This code currently can handle at most one skip connection. It
    # needs to be modified slightly to support arbitrary numbers of skip
    # connections.
    args = get_args()

    if timers is not None:
        timers('backward-compute', log_level=2).start()

    # Retain the grad on the input_tensor.
    unwrap_input_tensor_grad = False
    if not isinstance(input_tensor, list):
        input_tensor = [input_tensor]
        unwrap_input_tensor_grad = True
    for x in input_tensor:
        if x is not None:
            x.retain_grad()

    if not isinstance(output_tensor, list):
        output_tensor = [output_tensor]
    if not isinstance(output_tensor_grad, list):
        output_tensor_grad = [output_tensor_grad]

    # Backward pass.
    if output_tensor_grad[0] is None:
        output_tensor = optimizer.scale_loss(output_tensor[0])
    custom_backward(output_tensor[0], output_tensor_grad[0])

    # Collect the grad of the input_tensor.
    input_tensor_grad = [None]
    if input_tensor is not None:
        input_tensor_grad = []
        for x in input_tensor:
            if x is None:
                input_tensor_grad.append(None)
            else:
                input_tensor_grad.append(x.grad)

    # Handle single skip connection if it exists (encoder_hidden_state in
    # model with encoder and decoder).
    if mpu.get_pipeline_model_parallel_world_size() > 1 and \
            mpu.is_pipeline_stage_after_split() and \
            args.model_type == ModelType.encoder_and_decoder:
        if output_tensor_grad[1] is not None:
            input_tensor_grad[-1].add_(output_tensor_grad[1])
    if unwrap_input_tensor_grad:
        input_tensor_grad = input_tensor_grad[0]

    if timers is not None:
        timers('backward-compute').stop()

    return input_tensor_grad


@contextmanager
def dummy_handler():
    try:
        yield
    finally:
        pass


def forward_backward_no_pipelining(forward_step_func,
                                   data_iterator, model,
                                   optimizer,
                                   timers,
                                   forward_only,
                                   collect_non_loss_data=False,
                                   **kwargs):
    """Run forward and backward passes with no pipeline parallelism
    (no inter-stage communication).

    Returns dictionary with losses."""
    assert len(model) == 1
    model = model[0]

    context_handler = dummy_handler
    if isinstance(model, torchDDP):
        context_handler = model.no_sync

    forward_data_store = []
    input_tensor, output_tensor_grad = None, None
    with context_handler():
        for i in range(get_num_microbatches() - 1):
            output_tensor = forward_step(forward_step_func, data_iterator,
                                         model, input_tensor, forward_data_store,
                                         timers, collect_non_loss_data)
            if not forward_only:
                backward_step(optimizer, input_tensor, output_tensor,
                              output_tensor_grad, timers)

    # Run computation for last microbatch out of context handler (want to
    # synchronize gradients).
    output_tensor = forward_step(forward_step_func, data_iterator,
                                 model, input_tensor, forward_data_store,
                                 timers, collect_non_loss_data)
    if not forward_only:
        backward_step(optimizer, input_tensor, output_tensor,
                      output_tensor_grad, timers)

    return forward_data_store


def forward_backward_pipelining_with_interleaving(forward_step_func,
                                                  data_iterator, model,
                                                  optimizer,
                                                  timers,
                                                  forward_only, 
                                                  collect_non_loss_data=False,
                                                  **kwargs):
    """Run interleaved 1F1B schedule (model split into model chunks), with
    communication between pipeline stages as needed.

    Returns dictionary with losses if the last stage, empty dict otherwise."""

    args = get_args()

    input_tensors = [[] for _ in range(len(model))]
    output_tensors = [[] for _ in range(len(model))]
    forward_data_store = []
    if not forward_only:
        output_tensor_grads = [[] for _ in range(len(model))]

    pipeline_parallel_size = mpu.get_pipeline_model_parallel_world_size()
    pipeline_parallel_rank = mpu.get_pipeline_model_parallel_rank()

    if args.sequence_parallel:
        seq_length = args.seq_length // mpu.get_tensor_model_parallel_world_size()
    else:
        seq_length = args.seq_length
    tensor_shape = (seq_length, args.micro_batch_size, args.hidden_size)
    
    # Compute number of warmup and remaining microbatches.
    num_model_chunks = len(model)
    num_microbatches = get_num_microbatches() * num_model_chunks
    all_warmup_microbatches = False
    if forward_only:
        num_warmup_microbatches = num_microbatches
    else:
        # Run all forward passes and then all backward passes if number of
        # microbatches is just the number of pipeline stages.
        # Otherwise, perform (num_model_chunks-1)*pipeline_parallel_size on
        # all workers, followed by more microbatches after depending on
        # stage ID (more forward passes for earlier stages, later stages can
        # immediately start with 1F1B).
        if get_num_microbatches() == pipeline_parallel_size:
            num_warmup_microbatches = num_microbatches
            all_warmup_microbatches = True
        else:
            num_warmup_microbatches = \
                (pipeline_parallel_size - pipeline_parallel_rank - 1) * 2
            num_warmup_microbatches += (
                num_model_chunks - 1) * pipeline_parallel_size
            num_warmup_microbatches = min(num_warmup_microbatches,
                                          num_microbatches)
    num_microbatches_remaining = \
        num_microbatches - num_warmup_microbatches

    def get_model_chunk_id(microbatch_id, forward):
        """Helper method to get the model chunk ID given the iteration number."""
        microbatch_id_in_group = microbatch_id % (pipeline_parallel_size * num_model_chunks)
        model_chunk_id = microbatch_id_in_group // pipeline_parallel_size
        if not forward:
            model_chunk_id = (num_model_chunks - model_chunk_id - 1)
        return model_chunk_id

    def forward_step_helper(microbatch_id):
        """Helper method to run forward step with model split into chunks
        (run set_virtual_pipeline_model_parallel_rank() before calling
        forward_step())."""
        model_chunk_id = get_model_chunk_id(microbatch_id, forward=True)
        mpu.set_virtual_pipeline_model_parallel_rank(model_chunk_id)

        # forward step
        if mpu.is_pipeline_first_stage():
            if len(input_tensors[model_chunk_id]) == \
                    len(output_tensors[model_chunk_id]):
                input_tensors[model_chunk_id].append(None)
        input_tensor = input_tensors[model_chunk_id][-1]
        output_tensor = forward_step(forward_step_func,
                                     data_iterator[model_chunk_id],
                                     model[model_chunk_id],
                                     input_tensor, 
                                     forward_data_store,
                                     timers,
                                     collect_non_loss_data)
        output_tensors[model_chunk_id].append(output_tensor)

        # if forward-only, no need to save tensors for a backward pass
        if forward_only:
            input_tensors[model_chunk_id].pop()
            output_tensors[model_chunk_id].pop()

        return output_tensor

    def backward_step_helper(microbatch_id):
        """Helper method to run backward step with model split into chunks
        (run set_virtual_pipeline_model_parallel_rank() before calling
        backward_step())."""
        model_chunk_id = get_model_chunk_id(microbatch_id, forward=False)
        mpu.set_virtual_pipeline_model_parallel_rank(model_chunk_id)

        if mpu.is_pipeline_last_stage():
            if len(output_tensor_grads[model_chunk_id]) == 0:
                output_tensor_grads[model_chunk_id].append(None)
        input_tensor = input_tensors[model_chunk_id].pop(0)
        output_tensor = output_tensors[model_chunk_id].pop(0)
        output_tensor_grad = output_tensor_grads[model_chunk_id].pop(0)
        input_tensor_grad = \
            backward_step(optimizer,
                          input_tensor,
                          output_tensor,
                          output_tensor_grad,
                          timers)

        return input_tensor_grad

    # Run warmup forward passes.
    mpu.set_virtual_pipeline_model_parallel_rank(0)
    input_tensors[0].append(
        p2p_communication.recv_forward(tensor_shape, timers=timers))
    for k in range(num_warmup_microbatches):
        output_tensor = forward_step_helper(k)

        # Determine if tensor should be received from previous stage.
        next_forward_model_chunk_id = get_model_chunk_id(k+1, forward=True)
        recv_prev = True
        if mpu.is_pipeline_first_stage(ignore_virtual=True):
            if next_forward_model_chunk_id == 0:
                recv_prev = False
        if k == (num_microbatches - 1):
            recv_prev = False

        # Don't send tensor downstream if on last stage.
        if mpu.is_pipeline_last_stage():
            output_tensor = None

        # Send and receive tensors as appropriate (send tensors computed
        # in this iteration; receive tensors for next iteration).
        if k == (num_warmup_microbatches - 1) and not forward_only and \
                not all_warmup_microbatches:
            input_tensor_grad = None
            recv_next = True
            if mpu.is_pipeline_last_stage(ignore_virtual=True):
                recv_next = False
            input_tensor, output_tensor_grad = \
                p2p_communication.send_forward_backward_recv_forward_backward(
                        output_tensor, input_tensor_grad,
                        recv_prev=recv_prev, recv_next=recv_next,
                        send_tensor_shape=tensor_shape,
                        recv_tensor_shape=tensor_shape,
                        timers=timers)
            output_tensor_grads[num_model_chunks-1].append(output_tensor_grad)
        else:
            input_tensor = \
                p2p_communication.send_forward_recv_forward(
                    output_tensor, recv_prev=recv_prev,
                    send_tensor_shape=tensor_shape,
                    recv_tensor_shape=tensor_shape,
                    timers=timers)
        input_tensors[next_forward_model_chunk_id].append(input_tensor)
        deallocate_output_tensor(output_tensor)

    # Run 1F1B in steady state.
    for k in range(num_microbatches_remaining):
        # Forward pass.
        forward_k = k + num_warmup_microbatches
        output_tensor = forward_step_helper(forward_k)

        # Backward pass.
        backward_k = k
        input_tensor_grad = backward_step_helper(backward_k)

        # Send output_tensor and input_tensor_grad, receive input_tensor
        # and output_tensor_grad.

        # Determine if current stage has anything to send in either direction,
        # otherwise set tensor to None.
        forward_model_chunk_id = get_model_chunk_id(forward_k, forward=True)
        mpu.set_virtual_pipeline_model_parallel_rank(forward_model_chunk_id)
        if mpu.is_pipeline_last_stage():
            output_tensor = None

        backward_model_chunk_id = get_model_chunk_id(backward_k, forward=False)
        mpu.set_virtual_pipeline_model_parallel_rank(backward_model_chunk_id)
        if mpu.is_pipeline_first_stage():
            input_tensor_grad = None

        # Determine if peers are sending, and where in data structure to put
        # received tensors.
        recv_prev = True
        if mpu.is_pipeline_first_stage(ignore_virtual=True):
            # First stage is ahead of last stage by (pipeline_parallel_size - 1).
            next_forward_model_chunk_id = get_model_chunk_id(
                forward_k - (pipeline_parallel_size - 1), forward=True)
            if next_forward_model_chunk_id == (num_model_chunks - 1):
                recv_prev = False
            next_forward_model_chunk_id += 1
        else:
            next_forward_model_chunk_id = get_model_chunk_id(forward_k + 1,
                                                             forward=True)

        recv_next = True
        if mpu.is_pipeline_last_stage(ignore_virtual=True):
            # Last stage is ahead of first stage by (pipeline_parallel_size - 1).
            next_backward_model_chunk_id = get_model_chunk_id(
                backward_k - (pipeline_parallel_size - 1), forward=False)
            if next_backward_model_chunk_id == 0:
                recv_next = False
            next_backward_model_chunk_id -= 1
        else:
            next_backward_model_chunk_id = get_model_chunk_id(backward_k + 1,
                                                              forward=False)

        # If last iteration, don't receive; we already received one extra
        # before the start of the for loop.
        if k == (num_microbatches_remaining - 1):
            recv_prev = False

        # Communicate tensors.
        input_tensor, output_tensor_grad = \
            p2p_communication.send_forward_backward_recv_forward_backward(
                    output_tensor, input_tensor_grad,
                    recv_prev=recv_prev, recv_next=recv_next,
                    send_tensor_shape=tensor_shape, recv_tensor_shape=tensor_shape, timers=timers)
        deallocate_output_tensor(output_tensor)

        # Put input_tensor and output_tensor_grad in data structures in the
        # right location.
        if recv_prev:
            input_tensors[next_forward_model_chunk_id].append(input_tensor)
        if recv_next:
            output_tensor_grads[next_backward_model_chunk_id].append(
                output_tensor_grad)

    # Run cooldown backward passes (flush out pipeline).
    if not forward_only:
        if all_warmup_microbatches:
            output_tensor_grads[num_model_chunks-1].append(
                p2p_communication.recv_backward(tensor_shape, timers=timers))
        for k in range(num_microbatches_remaining, num_microbatches):
            input_tensor_grad = backward_step_helper(k)
            next_backward_model_chunk_id = get_model_chunk_id(k+1, forward=False)
            recv_next = True
            if mpu.is_pipeline_last_stage(ignore_virtual=True):
                if next_backward_model_chunk_id == (num_model_chunks - 1):
                    recv_next = False
            if k == (num_microbatches - 1):
                recv_next = False
            output_tensor_grads[next_backward_model_chunk_id].append(
                p2p_communication.send_backward_recv_backward(
                    input_tensor_grad, recv_next=recv_next,
                    send_tensor_shape=tensor_shape,
                    recv_tensor_shape=tensor_shape,
                    timers=timers))

    return forward_data_store


def get_tensor_shapes(rank, model_type, dynamic_shapes=None):
    # Determine right tensor sizes (based on position of rank with respect to split
    # rank) and model size.
    # Send two tensors if model is T5 and rank is in decoder stage:
    #     first tensor is decoder (pre-transpose),
    #     second tensor is encoder (post-transpose).
    # If model is T5 and rank is at the boundary:
    #     send one tensor (post-transpose from encoder).
    # Otherwise, send one tensor (pre-transpose).
    args = get_args()
    tensor_shapes = []

    if dynamic_shapes is not None:
        micro_batch_size, enc_seq_length, dec_seq_length = dynamic_shapes
    else:
        micro_batch_size = args.micro_batch_size
        enc_seq_length = args.seq_length
        dec_seq_length = args.decoder_seq_length

    if args.sequence_parallel:
        seq_length = enc_seq_length // mpu.get_tensor_model_parallel_world_size()
    else:
        seq_length = enc_seq_length

    if model_type == ModelType.encoder_and_decoder:
        if args.sequence_parallel:
            decoder_seq_length = dec_seq_length // mpu.get_tensor_model_parallel_world_size()
        else:
            decoder_seq_length = dec_seq_length

        if mpu.is_pipeline_stage_before_split(rank):
            tensor_shapes.append((seq_length, micro_batch_size, args.hidden_size))
        else:
            tensor_shapes.append((decoder_seq_length, micro_batch_size, args.hidden_size))
            tensor_shapes.append((seq_length, micro_batch_size, args.hidden_size))
    else:
        tensor_shapes.append((seq_length, micro_batch_size, args.hidden_size))
    return tensor_shapes


def recv_forward(tensor_shapes, timers):
    input_tensors = []
    for tensor_shape in tensor_shapes:
        if tensor_shape is None:
            input_tensors.append(None)
        else:
            input_tensors.append(p2p_communication.recv_forward(tensor_shape,
                                                                timers=timers))
    return input_tensors


def recv_backward(tensor_shapes, timers):
    output_tensor_grads = []
    for tensor_shape in tensor_shapes:
        if tensor_shape is None:
            output_tensor_grads.append(None)
        else:
            output_tensor_grads.append(p2p_communication.recv_backward(tensor_shape,
                                                                       timers=timers))
    return output_tensor_grads


def send_forward(output_tensors, tensor_shapes, timers):
    if not isinstance(output_tensors, list):
        output_tensors = [output_tensors]
    for (output_tensor, tensor_shape) in zip(output_tensors, tensor_shapes):
        if tensor_shape is None:
            continue
        p2p_communication.send_forward(output_tensor, tensor_shape, timers=timers)


def send_backward(input_tensor_grads, tensor_shapes, timers):
    if not isinstance(input_tensor_grads, list):
        input_tensor_grads = [input_tensor_grads]
    for (input_tensor_grad, tensor_shape) in zip(input_tensor_grads, tensor_shapes):
        if tensor_shape is None:
            continue
        p2p_communication.send_backward(input_tensor_grad, tensor_shape, timers=timers)


def send_forward_recv_backward(output_tensors, send_tensor_shapes, recv_tensor_shapes, timers):
    if not isinstance(output_tensors, list):
        output_tensors = [output_tensors]
    output_tensor_grads = []
    for (output_tensor, send_tensor_shape, recv_tensor_shape) in zip(output_tensors, send_tensor_shapes, recv_tensor_shapes):
        if recv_tensor_shape is None:
            output_tensor_grads.append(None)
            continue
        output_tensor_grad = p2p_communication.send_forward_recv_backward(
                output_tensor, send_tensor_shape, recv_tensor_shape, timers=timers)
        output_tensor_grads.append(output_tensor_grad)
    return output_tensor_grads


def send_backward_recv_forward(input_tensor_grads, send_tensor_shapes, recv_tensor_shapes, timers):
    if not isinstance(input_tensor_grads, list):
        input_tensor_grads = [input_tensor_grads]
    input_tensors = []
    for (input_tensor_grad, send_tensor_shape, recv_tensor_shape) in zip(input_tensor_grads, send_tensor_shapes, recv_tensor_shapes):
        if recv_tensor_shape is None:
            input_tensors.append(None)
            continue
        input_tensor = p2p_communication.send_backward_recv_forward(
                input_tensor_grad, send_tensor_shape, recv_tensor_shape, timers=timers)
        input_tensors.append(input_tensor)
    return input_tensors


def forward_backward_pipelining_without_interleaving(forward_step_func,
                                                     data_iterator,
                                                     model,
                                                     optimizer,
                                                     timers,
                                                     forward_only,
                                                     collect_non_loss_data=False,
                                                     shape_iterator=None):
    """Run non-interleaved 1F1B schedule, with communication between pipeline
    stages.

    Returns dictionary with losses if the last stage, empty dict otherwise."""
    args = get_args()
    
    assert len(model) == 1
    model = model[0]

    unwrapped_model = unwrap_model(
        model, (torchDDP, LocalDDP, Float16Module))
    model_type = unwrapped_model.model_type
    rank = mpu.get_pipeline_model_parallel_rank()

    send_tensor_shapes_per_mb = []
    recv_tensor_shapes_per_mb = []

    def append_dynamic_shapes(dynamic_shapes):
        recv_tensor_shapes = get_tensor_shapes(rank-1, model_type, dynamic_shapes)
        send_tensor_shapes = get_tensor_shapes(rank, model_type, dynamic_shapes)
        send_tensor_shapes_per_mb.append(send_tensor_shapes)
        recv_tensor_shapes_per_mb.append(recv_tensor_shapes)
    
    if shape_iterator is None:
        num_microbatches = get_num_microbatches()
        append_dynamic_shapes(None)
    else:
        # get the current micro batch size and calculate # micro batches
        num_microbatches, mbs, enc_seq_len, dec_seq_len = next(shape_iterator)
        dynamic_shapes = mbs, enc_seq_len, dec_seq_len
        # append this shape into the list
        append_dynamic_shapes(dynamic_shapes)
        # current_micro_batch_size = dynamic_shapes[0]
        # assert args.global_batch_size % current_micro_batch_size == 0
        # num_microbatches = args.global_batch_size // current_micro_batch_size

    # Compute number of warmup microbatches.
    num_warmup_microbatches = \
        (mpu.get_pipeline_model_parallel_world_size() -
         mpu.get_pipeline_model_parallel_rank() - 1)
    num_warmup_microbatches = min(
        num_warmup_microbatches,
        num_microbatches)
    num_microbatches_remaining = \
        num_microbatches - num_warmup_microbatches
    for _ in range(num_microbatches - 1):
        # append the rest of the shapes
        if shape_iterator is not None:
            _, mbs, enc_seq_len, dec_seq_len = next(shape_iterator)
            dynamic_shapes = mbs, enc_seq_len, dec_seq_len
        else:
            dynamic_shapes = None
        append_dynamic_shapes(dynamic_shapes)

    # for i in range(mpu.get_pipeline_model_parallel_world_size()):
    #     if i == rank:
    #         print("==== Rank: {}, num_microbatches: {}".format(rank, num_microbatches), flush=True)
    #         for m in range(num_microbatches):
    #             print("Rank: {}, microbatch: {}, send_tensor_shapes: {}, recv_tensor_shapes: {}".format(
    #                 rank, m, send_tensor_shapes_per_mb[m], recv_tensor_shapes_per_mb[m]), flush=True)
    #         import time
    #         time.sleep(0.5)
    #     torch.distributed.barrier()

    if args.dynamic_batch_level == DynamicBatchingLevel.BATCH:
        # sanity check
        assert send_tensor_shapes_per_mb and all(send_tensor_shapes_per_mb[0] == elem for elem in send_tensor_shapes_per_mb)
        assert recv_tensor_shapes_per_mb and all(recv_tensor_shapes_per_mb[0] == elem for elem in recv_tensor_shapes_per_mb)

    # Input, output tensors only need to be saved when doing backward passes
    input_tensors = None
    output_tensors = None
    if not forward_only:
        input_tensors = []
        output_tensors = []
    forward_data_store = []

    # def get_shapes(tensors):
    #     if not isinstance(tensors, (list, tuple)):
    #         return tensors.shape
    #     else:
    #         return [tensor.shape for tensor in tensors if tensor is not None]

    current_fw_mb = 0
    current_bw_mb = 0
    def _annotate_microbatch(stage, is_forward=True):
        if is_forward:
            return torch.cuda.nvtx.range("Forward Microbatch {} {}".format(current_fw_mb, stage))
        else:
            return torch.cuda.nvtx.range("Backward Microbatch {} {}".format(current_bw_mb, stage))
    # Run warmup forward passes.
    for i in range(num_warmup_microbatches):
<<<<<<< HEAD
        send_tensor_shapes = send_tensor_shapes_per_mb[current_fw_mb]
        recv_tensor_shapes = recv_tensor_shapes_per_mb[current_fw_mb]
        with _annotate_microbatch("recv"):
            input_tensor = recv_forward(recv_tensor_shapes, timers=timers)
        with _annotate_microbatch("compute"):
            # print("Rank: {}, recved FW tensor of shape {}".format(rank, get_shapes(input_tensor)), flush=True)
            output_tensor = forward_step(forward_step_func, data_iterator, model,
                                        input_tensor, forward_data_store,
                                        collect_non_loss_data)
        with _annotate_microbatch("send"):
            # print("Rank: {}, sending FW tensor of shape {}".format(rank, get_shapes(output_tensor)), flush=True)
            send_forward(output_tensor, send_tensor_shapes, timers=timers)
            current_fw_mb += 1
=======
        input_tensor = recv_forward(recv_tensor_shapes, timers=timers)
        output_tensor = forward_step(forward_step_func, data_iterator, model,
                                     input_tensor, forward_data_store,
                                     timers, collect_non_loss_data)
        send_forward(output_tensor, send_tensor_shapes, timers=timers)
>>>>>>> 285068c8

        if not forward_only:
            input_tensors.append(input_tensor)
            output_tensors.append(output_tensor)
            deallocate_output_tensor(output_tensor[0])

    # Before running 1F1B, need to receive first forward tensor.
    # If all microbatches are run in warmup / cooldown phase, then no need to
    # receive this tensor here.
    if num_microbatches_remaining > 0:
        with _annotate_microbatch("recv"):
            send_tensor_shapes = send_tensor_shapes_per_mb[current_fw_mb]
            recv_tensor_shapes = recv_tensor_shapes_per_mb[current_fw_mb]
            input_tensor = recv_forward(recv_tensor_shapes, timers=timers)
            # print("Rank: {}, recved FW tensor of shape {}".format(rank, get_shapes(input_tensor)), flush=True)

    # Run 1F1B in steady state.
    for i in range(num_microbatches_remaining):
        last_iteration = (i == (num_microbatches_remaining - 1))
<<<<<<< HEAD
        with _annotate_microbatch("compute"):
            output_tensor = forward_step(forward_step_func, data_iterator, model,
                                        input_tensor, forward_data_store,
                                        collect_non_loss_data)
=======

        output_tensor = forward_step(forward_step_func, data_iterator, model,
                                     input_tensor, forward_data_store,
                                     timers, collect_non_loss_data)
>>>>>>> 285068c8
        if forward_only:
            with _annotate_microbatch("send"):
                send_forward(output_tensor, send_tensor_shapes, timers=timers)
                current_fw_mb += 1
            if not last_iteration:
                with _annotate_microbatch("recv"):
                    send_tensor_shapes = send_tensor_shapes_per_mb[current_fw_mb]
                    recv_tensor_shapes = recv_tensor_shapes_per_mb[current_fw_mb]
                    input_tensor = recv_forward(recv_tensor_shapes, timers=timers)

        else:
            recv_bw_tensor_shapes = send_tensor_shapes_per_mb[current_bw_mb]
            with _annotate_microbatch("send_fw_recv_bw"):
                output_tensor_grad = \
                    send_forward_recv_backward(output_tensor,
                                            send_tensor_shapes,
                                            recv_bw_tensor_shapes,
                                            timers=timers)
            # print("Rank: {}, sent FW tensor of shape {}, recved BW tensor of shape {}".format(rank, get_shapes(output_tensor), get_shapes(output_tensor_grad)), flush=True)
            current_fw_mb += 1
            # Add input_tensor and output_tensor to end of list.
            input_tensors.append(input_tensor)
            output_tensors.append(output_tensor)
            deallocate_output_tensor(output_tensor[0])

            # Pop input_tensor and output_tensor from the start of the list for
            # the backward pass.
            input_tensor = input_tensors.pop(0)
            output_tensor = output_tensors.pop(0)
            with _annotate_microbatch("compute", is_forward=False):
                input_tensor_grad = \
                    backward_step(optimizer, input_tensor, output_tensor,
                                output_tensor_grad)

<<<<<<< HEAD
            send_bw_tensor_shapes = recv_tensor_shapes_per_mb[current_bw_mb]
=======
            input_tensor_grad = \
                backward_step(optimizer, input_tensor, output_tensor,
                              output_tensor_grad, timers)

>>>>>>> 285068c8
            if last_iteration:
                input_tensor = None
                with _annotate_microbatch("send", is_forward=False):
                    send_backward(input_tensor_grad, send_bw_tensor_shapes, timers=timers)
                    # print("Rank: {}, sent BW tensor of shape {}".format(rank, get_shapes(input_tensor_grad)), flush=True)
            else:
                send_tensor_shapes = send_tensor_shapes_per_mb[current_fw_mb]
                recv_tensor_shapes = recv_tensor_shapes_per_mb[current_fw_mb]
                with _annotate_microbatch("send_bw_recv_fw", is_forward=False):
                    input_tensor = \
                        send_backward_recv_forward(
                            input_tensor_grad, send_bw_tensor_shapes, recv_tensor_shapes, timers=timers)
                    # print("Rank: {}, sent BW tensor of shape {}, recved FW tensor of shape {}".format(rank, get_shapes(input_tensor_grad), get_shapes(input_tensor)), flush=True)
            current_bw_mb += 1

    # Run cooldown backward passes.
    if not forward_only:
        for i in range(num_warmup_microbatches):
            input_tensor = input_tensors.pop(0)
            output_tensor = output_tensors.pop(0)
<<<<<<< HEAD
            recv_bw_tensor_shapes = send_tensor_shapes_per_mb[current_bw_mb]
            send_bw_tensor_shapes = recv_tensor_shapes_per_mb[current_bw_mb]
            with _annotate_microbatch("recv", is_forward=False):
                output_tensor_grad = recv_backward(recv_bw_tensor_shapes, timers=timers)

            with _annotate_microbatch("compute", is_forward=False):
                input_tensor_grad = \
                    backward_step(optimizer, input_tensor, output_tensor,
                                output_tensor_grad)
            with _annotate_microbatch("send", is_forward=False):
                send_backward(input_tensor_grad, send_bw_tensor_shapes, timers=timers)
            current_bw_mb += 1

    # if mpu.get_pipeline_model_parallel_rank() == 0:
    #     print(">>>>>>> Iteration Finished.")
    #     print(">>>>>>>"*5)
    #     torch.distributed.barrier()
    # else:
    #     torch.distributed.barrier()
=======

            output_tensor_grad = recv_backward(send_tensor_shapes, timers=timers)

            input_tensor_grad = \
                backward_step(optimizer, input_tensor, output_tensor,
                              output_tensor_grad, timers)

            send_backward(input_tensor_grad, recv_tensor_shapes, timers=timers)
>>>>>>> 285068c8

    return forward_data_store<|MERGE_RESOLUTION|>--- conflicted
+++ resolved
@@ -717,27 +717,11 @@
             return torch.cuda.nvtx.range("Backward Microbatch {} {}".format(current_bw_mb, stage))
     # Run warmup forward passes.
     for i in range(num_warmup_microbatches):
-<<<<<<< HEAD
-        send_tensor_shapes = send_tensor_shapes_per_mb[current_fw_mb]
-        recv_tensor_shapes = recv_tensor_shapes_per_mb[current_fw_mb]
-        with _annotate_microbatch("recv"):
-            input_tensor = recv_forward(recv_tensor_shapes, timers=timers)
-        with _annotate_microbatch("compute"):
-            # print("Rank: {}, recved FW tensor of shape {}".format(rank, get_shapes(input_tensor)), flush=True)
-            output_tensor = forward_step(forward_step_func, data_iterator, model,
-                                        input_tensor, forward_data_store,
-                                        collect_non_loss_data)
-        with _annotate_microbatch("send"):
-            # print("Rank: {}, sending FW tensor of shape {}".format(rank, get_shapes(output_tensor)), flush=True)
-            send_forward(output_tensor, send_tensor_shapes, timers=timers)
-            current_fw_mb += 1
-=======
         input_tensor = recv_forward(recv_tensor_shapes, timers=timers)
         output_tensor = forward_step(forward_step_func, data_iterator, model,
                                      input_tensor, forward_data_store,
                                      timers, collect_non_loss_data)
         send_forward(output_tensor, send_tensor_shapes, timers=timers)
->>>>>>> 285068c8
 
         if not forward_only:
             input_tensors.append(input_tensor)
@@ -757,17 +741,10 @@
     # Run 1F1B in steady state.
     for i in range(num_microbatches_remaining):
         last_iteration = (i == (num_microbatches_remaining - 1))
-<<<<<<< HEAD
-        with _annotate_microbatch("compute"):
-            output_tensor = forward_step(forward_step_func, data_iterator, model,
-                                        input_tensor, forward_data_store,
-                                        collect_non_loss_data)
-=======
 
         output_tensor = forward_step(forward_step_func, data_iterator, model,
                                      input_tensor, forward_data_store,
                                      timers, collect_non_loss_data)
->>>>>>> 285068c8
         if forward_only:
             with _annotate_microbatch("send"):
                 send_forward(output_tensor, send_tensor_shapes, timers=timers)
@@ -797,19 +774,12 @@
             # the backward pass.
             input_tensor = input_tensors.pop(0)
             output_tensor = output_tensors.pop(0)
-            with _annotate_microbatch("compute", is_forward=False):
-                input_tensor_grad = \
-                    backward_step(optimizer, input_tensor, output_tensor,
-                                output_tensor_grad)
-
-<<<<<<< HEAD
-            send_bw_tensor_shapes = recv_tensor_shapes_per_mb[current_bw_mb]
-=======
+
             input_tensor_grad = \
                 backward_step(optimizer, input_tensor, output_tensor,
                               output_tensor_grad, timers)
 
->>>>>>> 285068c8
+            send_bw_tensor_shapes = recv_tensor_shapes_per_mb[current_bw_mb]
             if last_iteration:
                 input_tensor = None
                 with _annotate_microbatch("send", is_forward=False):
@@ -830,19 +800,16 @@
         for i in range(num_warmup_microbatches):
             input_tensor = input_tensors.pop(0)
             output_tensor = output_tensors.pop(0)
-<<<<<<< HEAD
             recv_bw_tensor_shapes = send_tensor_shapes_per_mb[current_bw_mb]
             send_bw_tensor_shapes = recv_tensor_shapes_per_mb[current_bw_mb]
             with _annotate_microbatch("recv", is_forward=False):
                 output_tensor_grad = recv_backward(recv_bw_tensor_shapes, timers=timers)
 
-            with _annotate_microbatch("compute", is_forward=False):
-                input_tensor_grad = \
-                    backward_step(optimizer, input_tensor, output_tensor,
-                                output_tensor_grad)
-            with _annotate_microbatch("send", is_forward=False):
-                send_backward(input_tensor_grad, send_bw_tensor_shapes, timers=timers)
-            current_bw_mb += 1
+            output_tensor_grad = recv_backward(send_tensor_shapes, timers=timers)
+
+            input_tensor_grad = \
+                backward_step(optimizer, input_tensor, output_tensor,
+                              output_tensor_grad, timers)
 
     # if mpu.get_pipeline_model_parallel_rank() == 0:
     #     print(">>>>>>> Iteration Finished.")
@@ -850,15 +817,5 @@
     #     torch.distributed.barrier()
     # else:
     #     torch.distributed.barrier()
-=======
-
-            output_tensor_grad = recv_backward(send_tensor_shapes, timers=timers)
-
-            input_tensor_grad = \
-                backward_step(optimizer, input_tensor, output_tensor,
-                              output_tensor_grad, timers)
-
-            send_backward(input_tensor_grad, recv_tensor_shapes, timers=timers)
->>>>>>> 285068c8
 
     return forward_data_store